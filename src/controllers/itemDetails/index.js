--- conflicted
+++ resolved
@@ -357,92 +357,6 @@
         }
     }
 
-<<<<<<< HEAD
-    function getArtistLinksHtml(artists, serverId, context) {
-        const html = [];
-
-        for (const artist of artists) {
-            const href = appRouter.getRouteUrl(artist, {
-                context: context,
-                itemType: 'MusicArtist',
-                serverId: serverId
-            });
-            html.push('<a style="color:inherit;" class="button-link" tabindex="-1" is="emby-linkbutton" href="' + href + '">' + artist.Name + '</a>');
-        }
-
-        return html.join(' / ');
-    }
-
-    /**
-     * Renders the item's name block
-     * @param {Object} item - Item used to render the name.
-     * @param {HTMLDivElement} container - Container to render the information into.
-     * @param {Object} context - Application context.
-     */
-    function renderName(item, container, context) {
-        let parentRoute;
-        const parentNameHtml = [];
-        let parentNameLast = false;
-
-        if (item.AlbumArtists) {
-            parentNameHtml.push(getArtistLinksHtml(item.AlbumArtists, item.ServerId, context));
-            parentNameLast = true;
-        } else if (item.ArtistItems && item.ArtistItems.length && item.Type === 'MusicVideo') {
-            parentNameHtml.push(getArtistLinksHtml(item.ArtistItems, item.ServerId, context));
-            parentNameLast = true;
-        } else if (item.SeriesName && item.Type === 'Episode') {
-            parentRoute = appRouter.getRouteUrl({
-                Id: item.SeriesId,
-                Name: item.SeriesName,
-                Type: 'Series',
-                IsFolder: true,
-                ServerId: item.ServerId
-            }, {
-                context: context
-            });
-            parentNameHtml.push('<a style="color:inherit;" class="button-link" tabindex="-1" is="emby-linkbutton" href="' + parentRoute + '">' + item.SeriesName + '</a>');
-        } else if (item.IsSeries || item.EpisodeTitle) {
-            parentNameHtml.push(item.Name);
-        }
-
-        if (item.SeriesName && item.Type === 'Season') {
-            parentRoute = appRouter.getRouteUrl({
-                Id: item.SeriesId,
-                Name: item.SeriesName,
-                Type: 'Series',
-                IsFolder: true,
-                ServerId: item.ServerId
-            }, {
-                context: context
-            });
-            parentNameHtml.push('<a style="color:inherit;" class="button-link" tabindex="-1" is="emby-linkbutton" href="' + parentRoute + '">' + item.SeriesName + '</a>');
-        } else if (item.ParentIndexNumber != null && item.Type === 'Episode') {
-            parentRoute = appRouter.getRouteUrl({
-                Id: item.SeasonId,
-                Name: item.SeasonName,
-                Type: 'Season',
-                IsFolder: true,
-                ServerId: item.ServerId
-            }, {
-                context: context
-            });
-            parentNameHtml.push('<a style="color:inherit;" class="button-link" tabindex="-1" is="emby-linkbutton" href="' + parentRoute + '">' + item.SeasonName + '</a>');
-        } else if (item.ParentIndexNumber != null && item.IsSeries) {
-            parentNameHtml.push(item.SeasonName || 'S' + item.ParentIndexNumber);
-        } else if (item.Album && item.AlbumId && (item.Type === 'MusicVideo' || item.Type === 'Audio')) {
-            parentRoute = appRouter.getRouteUrl({
-                Id: item.AlbumId,
-                Name: item.Album,
-                Type: 'MusicAlbum',
-                IsFolder: true,
-                ServerId: item.ServerId
-            }, {
-                context: context
-            });
-            parentNameHtml.push('<a style="color:inherit;" class="button-link" tabindex="-1" is="emby-linkbutton" href="' + parentRoute + '">' + item.Album + '</a>');
-        } else if (item.Album) {
-            parentNameHtml.push(item.Album);
-=======
     const btnUserRatings = page.querySelectorAll('.btnUserRating');
 
     for (i = 0, length = btnUserRatings.length; i < length; i++) {
@@ -454,7 +368,6 @@
         } else {
             btnUserRating.classList.add('hide');
             btnUserRating.setItem(null);
->>>>>>> 6045a026
         }
     }
 }
@@ -501,7 +414,7 @@
         }, {
             context: context
         });
-        parentNameHtml.push('<a style="color:inherit;" class="button-link" is="emby-linkbutton" href="' + parentRoute + '">' + item.SeriesName + '</a>');
+        parentNameHtml.push('<a style="color:inherit;" class="button-link" tabindex="-1" is="emby-linkbutton" href="' + parentRoute + '">' + item.SeriesName + '</a>');
     } else if (item.IsSeries || item.EpisodeTitle) {
         parentNameHtml.push(item.Name);
     }
@@ -516,7 +429,7 @@
         }, {
             context: context
         });
-        parentNameHtml.push('<a style="color:inherit;" class="button-link" is="emby-linkbutton" href="' + parentRoute + '">' + item.SeriesName + '</a>');
+        parentNameHtml.push('<a style="color:inherit;" class="button-link" tabindex="-1" is="emby-linkbutton" href="' + parentRoute + '">' + item.SeriesName + '</a>');
     } else if (item.ParentIndexNumber != null && item.Type === 'Episode') {
         parentRoute = appRouter.getRouteUrl({
             Id: item.SeasonId,
@@ -527,7 +440,7 @@
         }, {
             context: context
         });
-        parentNameHtml.push('<a style="color:inherit;" class="button-link" is="emby-linkbutton" href="' + parentRoute + '">' + item.SeasonName + '</a>');
+        parentNameHtml.push('<a style="color:inherit;" class="button-link" tabindex="-1" is="emby-linkbutton" href="' + parentRoute + '">' + item.SeasonName + '</a>');
     } else if (item.ParentIndexNumber != null && item.IsSeries) {
         parentNameHtml.push(item.SeasonName || 'S' + item.ParentIndexNumber);
     } else if (item.Album && item.AlbumId && (item.Type === 'MusicVideo' || item.Type === 'Audio')) {
@@ -540,7 +453,7 @@
         }, {
             context: context
         });
-        parentNameHtml.push('<a style="color:inherit;" class="button-link" is="emby-linkbutton" href="' + parentRoute + '">' + item.Album + '</a>');
+        parentNameHtml.push('<a style="color:inherit;" class="button-link" tabindex="-1" is="emby-linkbutton" href="' + parentRoute + '">' + item.Album + '</a>');
     } else if (item.Album) {
         parentNameHtml.push(item.Album);
     }
@@ -650,28 +563,19 @@
     return hasbackdrop;
 }
 
-<<<<<<< HEAD
-        // Start rendering the artwork first
-        renderImage(page, item);
-
-        // Save some screen real estate in TV mode
-        if (!layoutManager.tv) {
-            renderLogo(page, item, apiClient);
-            renderDetailPageBackdrop(page, item, apiClient);
-        }
-        renderBackdrop(item);
-=======
 function reloadFromItem(instance, page, params, item, user) {
     const apiClient = connectionManager.getApiClient(item.ServerId);
->>>>>>> 6045a026
 
     Emby.Page.setTitle('');
 
     // Start rendering the artwork first
     renderImage(page, item);
-    renderLogo(page, item, apiClient);
+    // Save some screen real estate in TV mode
+    if (!layoutManager.tv) {
+        renderLogo(page, item, apiClient);
+        renderDetailPageBackdrop(page, item, apiClient);
+    }
     renderBackdrop(item);
-    renderDetailPageBackdrop(page, item, apiClient);
 
     // Render the main information for the item
     page.querySelector('.detailPagePrimaryContainer').classList.add('detailRibbon');
@@ -832,32 +736,9 @@
         }
     }
 
-<<<<<<< HEAD
-    function renderDetailImage(elem, item, imageLoader) {
-        const itemArray = [];
-        itemArray.push(item);
-        const cardHtml = cardBuilder.getCardsHtml(itemArray, {
-            shape: 'auto',
-            showTitle: false,
-            centerText: true,
-            overlayText: false,
-            transition: false,
-            disableIndicators: true,
-            overlayPlayButton: true,
-            action: 'play',
-            width: dom.getWindowSize().innerWidth * 0.25
-        });
-
-        elem.innerHTML = cardHtml;
-        imageLoader.lazyChildren(elem);
-
-        // Avoid breaking the design by preventing focus of the poster using the keyboard.
-        elem.querySelector('button').tabIndex = -1;
-=======
     const html = [];
     if (links.length) {
         html.push(links.join(', '));
->>>>>>> 6045a026
     }
 
     externalLinksElem.innerHTML = html.join(', ');
@@ -886,6 +767,9 @@
 
     elem.innerHTML = cardHtml;
     imageLoader.lazyChildren(elem);
+
+    // Avoid breaking the design by preventing focus of the poster using the keyboard.
+    elem.querySelector('button').tabIndex = -1;
 }
 
 function renderImage(page, item) {
@@ -1181,7 +1065,12 @@
     renderOverview(page, item);
     renderMiscInfo(page, item);
     reloadUserDataButtons(page, item);
-    renderLinks(page, item);
+
+    // Don't allow redirection to other websites from the TV layout
+    if (!layoutManager.tv) {
+        renderLinks(page, item);
+    }
+
     renderTags(page, item);
     renderSeriesAirTime(page, item, isStatic);
 }
@@ -1203,32 +1092,8 @@
         scrollX = enableScrollX();
     }
 
-<<<<<<< HEAD
-    function renderDetails(page, item, apiClient, context, isStatic) {
-        renderSimilarItems(page, item, context);
-        renderMoreFromSeason(page, item, apiClient);
-        renderMoreFromArtist(page, item, apiClient);
-        renderDirector(page, item, context);
-        renderWriter(page, item, context);
-        renderGenres(page, item, context);
-        renderChannelGuide(page, apiClient, item);
-        renderTagline(page, item);
-        renderOverview(page, item);
-        renderMiscInfo(page, item);
-        reloadUserDataButtons(page, item);
-
-        // Don't allow redirection to other websites from the TV layout
-        if (!layoutManager.tv) {
-            renderLinks(page, item);
-        }
-
-        renderTags(page, item);
-        renderSeriesAirTime(page, item, isStatic);
-    }
-=======
     return scrollX ? 'overflowSquare' : 'square';
 }
->>>>>>> 6045a026
 
 function renderMoreFromSeason(view, item, apiClient) {
     const section = view.querySelector('.moreFromSeasonSection');
@@ -2122,74 +1987,22 @@
                 refreshImage(view, currentItem);
             }
         }
-<<<<<<< HEAD
-
-        let currentItem;
-        const self = this;
-        const apiClient = params.serverId ? connectionManager.getApiClient(params.serverId) : ApiClient;
-
-        const btnResume = view.querySelector('.mainDetailButtons .btnResume');
-        const btnPlay = view.querySelector('.mainDetailButtons .btnPlay');
-        if (layoutManager.tv && !btnResume.classList.contains('hide')) {
-            btnResume.classList.add('fab');
-            btnResume.classList.add('detailFloatingButton');
-        } else if (layoutManager.tv && btnResume.classList.contains('hide')) {
-            btnPlay.classList.add('fab');
-            btnPlay.classList.add('detailFloatingButton');
-        }
-        bindAll(view, '.btnPlay', 'click', onPlayClick);
-        bindAll(view, '.btnResume', 'click', onPlayClick);
-        bindAll(view, '.btnInstantMix', 'click', onInstantMixClick);
-        bindAll(view, '.btnShuffle', 'click', onShuffleClick);
-        bindAll(view, '.btnPlayTrailer', 'click', onPlayTrailerClick);
-        bindAll(view, '.btnCancelSeriesTimer', 'click', onCancelSeriesTimerClick);
-        bindAll(view, '.btnCancelTimer', 'click', onCancelTimerClick);
-        bindAll(view, '.btnDownload', 'click', onDownloadClick);
-        view.querySelector('.detailImageContainer').addEventListener('click', onPosterClick);
-        view.querySelector('.trackSelections').addEventListener('submit', onTrackSelectionsSubmit);
-        view.querySelector('.btnSplitVersions').addEventListener('click', function () {
-            splitVersions(self, view, apiClient, params);
-        });
-        bindAll(view, '.btnMoreCommands', 'click', onMoreCommandsClick);
-        view.querySelector('.selectSource').addEventListener('change', function () {
-            renderVideoSelections(view, self._currentPlaybackMediaSources);
-            renderAudioSelections(view, self._currentPlaybackMediaSources);
-            renderSubtitleSelections(view, self._currentPlaybackMediaSources);
-        });
-        view.addEventListener('viewshow', function (e) {
-            const page = this;
-
-            libraryMenu.setTransparentMenu(true);
-
-            if (e.detail.isRestored) {
-                if (currentItem) {
-                    Emby.Page.setTitle('');
-                    renderTrackSelections(page, self, currentItem, true);
-                }
-            } else {
-                reload(self, page, params);
-            }
-
-            events.on(apiClient, 'message', onWebSocketMessage);
-            events.on(playbackManager, 'playerchange', onPlayerChange);
-        });
-        view.addEventListener('viewbeforehide', function () {
-            events.off(apiClient, 'message', onWebSocketMessage);
-            events.off(playbackManager, 'playerchange', onPlayerChange);
-            libraryMenu.setTransparentMenu(false);
-        });
-        view.addEventListener('viewdestroy', function () {
-            currentItem = null;
-            self._currentPlaybackMediaSources = null;
-            self.currentRecordingFields = null;
-        });
-=======
->>>>>>> 6045a026
     }
 
     let currentItem;
     const self = this;
     const apiClient = params.serverId ? connectionManager.getApiClient(params.serverId) : ApiClient;
+
+    const btnResume = view.querySelector('.mainDetailButtons .btnResume');
+    const btnPlay = view.querySelector('.mainDetailButtons .btnPlay');
+    if (layoutManager.tv && !btnResume.classList.contains('hide')) {
+        btnResume.classList.add('fab');
+        btnResume.classList.add('detailFloatingButton');
+    } else if (layoutManager.tv && btnResume.classList.contains('hide')) {
+        btnPlay.classList.add('fab');
+        btnPlay.classList.add('detailFloatingButton');
+    }
+
     view.querySelectorAll('.btnPlay');
     bindAll(view, '.btnPlay', 'click', onPlayClick);
     bindAll(view, '.btnResume', 'click', onPlayClick);
