import globalize from 'globalize';
import listView from 'listView';
import layoutManager from 'layoutManager';
import * as userSettings from 'userSettings';
import focusManager from 'focusManager';
import cardBuilder from 'cardBuilder';
import loading from 'loading';
import connectionManager from 'connectionManager';
import AlphaNumericShortcuts from 'alphaNumericShortcuts';
import playbackManager from 'playbackManager';
import AlphaPicker from 'alphaPicker';
import 'emby-itemscontainer';
import 'emby-scroller';

/* eslint-disable indent */

    playbackManager = playbackManager.default || playbackManager;
    loading = loading.default || loading;

    function getInitialLiveTvQuery(instance, params) {
        const query = {
            UserId: connectionManager.getApiClient(params.serverId).getCurrentUserId(),
            StartIndex: 0,
            Fields: 'ChannelInfo,PrimaryImageAspectRatio',
            Limit: 300
        };

        if (params.type === 'Recordings') {
            query.IsInProgress = false;
        } else {
            query.HasAired = false;
        }

        if (params.genreId) {
            query.GenreIds = params.genreId;
        }

        if (params.IsMovie === 'true') {
            query.IsMovie = true;
        } else if (params.IsMovie === 'false') {
            query.IsMovie = false;
        }

        if (params.IsSeries === 'true') {
            query.IsSeries = true;
        } else if (params.IsSeries === 'false') {
            query.IsSeries = false;
        }

        if (params.IsNews === 'true') {
            query.IsNews = true;
        } else if (params.IsNews === 'false') {
            query.IsNews = false;
        }

        if (params.IsSports === 'true') {
            query.IsSports = true;
        } else if (params.IsSports === 'false') {
            query.IsSports = false;
        }

        if (params.IsKids === 'true') {
            query.IsKids = true;
        } else if (params.IsKids === 'false') {
            query.IsKids = false;
        }

        if (params.IsAiring === 'true') {
            query.IsAiring = true;
        } else if (params.IsAiring === 'false') {
            query.IsAiring = false;
        }

        return modifyQueryWithFilters(instance, query);
    }

    function modifyQueryWithFilters(instance, query) {
        const sortValues = instance.getSortValues();

        if (!query.SortBy) {
            query.SortBy = sortValues.sortBy;
            query.SortOrder = sortValues.sortOrder;
        }

        query.Fields = query.Fields ? query.Fields + ',PrimaryImageAspectRatio' : 'PrimaryImageAspectRatio';
        query.ImageTypeLimit = 1;
        let hasFilters;
        const queryFilters = [];
        const filters = instance.getFilters();

        if (filters.IsPlayed) {
            queryFilters.push('IsPlayed');
            hasFilters = true;
        }

        if (filters.IsUnplayed) {
            queryFilters.push('IsUnplayed');
            hasFilters = true;
        }

        if (filters.IsFavorite) {
            queryFilters.push('IsFavorite');
            hasFilters = true;
        }

        if (filters.IsResumable) {
            queryFilters.push('IsResumable');
            hasFilters = true;
        }

        if (filters.VideoTypes) {
            hasFilters = true;
            query.VideoTypes = filters.VideoTypes;
        }

        if (filters.GenreIds) {
            hasFilters = true;
            query.GenreIds = filters.GenreIds;
        }

        if (filters.Is4K) {
            query.Is4K = true;
            hasFilters = true;
        }

        if (filters.IsHD) {
            query.IsHD = true;
            hasFilters = true;
        }

        if (filters.IsSD) {
            query.IsHD = false;
            hasFilters = true;
        }

        if (filters.Is3D) {
            query.Is3D = true;
            hasFilters = true;
        }

        if (filters.HasSubtitles) {
            query.HasSubtitles = true;
            hasFilters = true;
        }

        if (filters.HasTrailer) {
            query.HasTrailer = true;
            hasFilters = true;
        }

        if (filters.HasSpecialFeature) {
            query.HasSpecialFeature = true;
            hasFilters = true;
        }

        if (filters.HasThemeSong) {
            query.HasThemeSong = true;
            hasFilters = true;
        }

        if (filters.HasThemeVideo) {
            query.HasThemeVideo = true;
            hasFilters = true;
        }

        query.Filters = queryFilters.length ? queryFilters.join(',') : null;
        instance.setFilterStatus(hasFilters);

        if (instance.alphaPicker) {
            query.NameStartsWithOrGreater = instance.alphaPicker.value();
        }

        return query;
    }

    function setSortButtonIcon(btnSortIcon, icon) {
        btnSortIcon.classList.remove('arrow_downward');
        btnSortIcon.classList.remove('arrow_upward');
        btnSortIcon.classList.add(icon);
    }

    function updateSortText(instance) {
        const btnSortText = instance.btnSortText;

        if (btnSortText) {
            const options = instance.getSortMenuOptions();
            const values = instance.getSortValues();
            const sortBy = values.sortBy;

            for (let i = 0, length = options.length; i < length; i++) {
                if (sortBy === options[i].value) {
                    btnSortText.innerHTML = globalize.translate('SortByValue', options[i].name);
                    break;
                }
            }

            const btnSortIcon = instance.btnSortIcon;

            if (btnSortIcon) {
                setSortButtonIcon(btnSortIcon, values.sortOrder === 'Descending' ? 'arrow_downward' : 'arrow_upward');
            }
        }
    }

    function updateItemsContainerForViewType(instance) {
        if (instance.getViewSettings().imageType === 'list') {
            instance.itemsContainer.classList.remove('vertical-wrap');
            instance.itemsContainer.classList.add('vertical-list');
        } else {
            instance.itemsContainer.classList.add('vertical-wrap');
            instance.itemsContainer.classList.remove('vertical-list');
        }
    }

    function updateAlphaPickerState(instance, numItems) {
        if (instance.alphaPicker) {
            const alphaPicker = instance.alphaPickerElement;

            if (alphaPicker) {
                const values = instance.getSortValues();

                if (numItems == null) {
                    numItems = 100;
                }

                if (values.sortBy === 'SortName' && values.sortOrder === 'Ascending' && numItems > 40) {
                    alphaPicker.classList.remove('hide');
                    instance.itemsContainer.parentNode.classList.add('padded-right-withalphapicker');
                } else {
                    alphaPicker.classList.add('hide');
                    instance.itemsContainer.parentNode.classList.remove('padded-right-withalphapicker');
                }
            }
        }
    }

    function getItems(instance, params, item, sortBy, startIndex, limit) {
        const apiClient = connectionManager.getApiClient(params.serverId);

        instance.queryRecursive = false;
        if (params.type === 'Recordings') {
            return apiClient.getLiveTvRecordings(getInitialLiveTvQuery(instance, params));
        }

        if (params.type === 'Programs') {
            if (params.IsAiring === 'true') {
                return apiClient.getLiveTvRecommendedPrograms(getInitialLiveTvQuery(instance, params));
            }

            return apiClient.getLiveTvPrograms(getInitialLiveTvQuery(instance, params));
        }

        if (params.type === 'nextup') {
            return apiClient.getNextUpEpisodes(modifyQueryWithFilters(instance, {
                Limit: limit,
                Fields: 'PrimaryImageAspectRatio,SeriesInfo,DateCreated,BasicSyncInfo',
                UserId: apiClient.getCurrentUserId(),
                ImageTypeLimit: 1,
                EnableImageTypes: 'Primary,Backdrop,Thumb',
                EnableTotalRecordCount: false,
                SortBy: sortBy
            }));
        }

        if (!item) {
            instance.queryRecursive = true;
            let method = 'getItems';

            if (params.type === 'MusicArtist') {
                method = 'getArtists';
            } else if (params.type === 'Person') {
                method = 'getPeople';
            }

            return apiClient[method](apiClient.getCurrentUserId(), modifyQueryWithFilters(instance, {
                StartIndex: startIndex,
                Limit: limit,
                Fields: 'PrimaryImageAspectRatio,SortName',
                ImageTypeLimit: 1,
                IncludeItemTypes: params.type === 'MusicArtist' || params.type === 'Person' ? null : params.type,
                Recursive: true,
                IsFavorite: params.IsFavorite === 'true' || null,
                ArtistIds: params.artistId || null,
                SortBy: sortBy
            }));
        }

        if (item.Type === 'Genre' || item.Type === 'MusicGenre' || item.Type === 'Studio' || item.Type === 'Person') {
            instance.queryRecursive = true;
            const query = {
                StartIndex: startIndex,
                Limit: limit,
                Fields: 'PrimaryImageAspectRatio,SortName',
                Recursive: true,
                parentId: params.parentId,
                SortBy: sortBy
            };

            if (item.Type === 'Studio') {
                query.StudioIds = item.Id;
            } else if (item.Type === 'Genre' || item.Type === 'MusicGenre') {
                query.GenreIds = item.Id;
            } else if (item.Type === 'Person') {
                query.PersonIds = item.Id;
            }

            if (item.Type === 'MusicGenre') {
                query.IncludeItemTypes = 'MusicAlbum';
            } else if (item.Type === 'GameGenre') {
                query.IncludeItemTypes = 'Game';
            } else if (item.CollectionType === 'movies') {
                query.IncludeItemTypes = 'Movie';
            } else if (item.CollectionType === 'tvshows') {
                query.IncludeItemTypes = 'Series';
            } else if (item.Type === 'Genre') {
                query.IncludeItemTypes = 'Movie,Series,Video';
            } else if (item.Type === 'Person') {
                query.IncludeItemTypes = params.type;
            }

            return apiClient.getItems(apiClient.getCurrentUserId(), modifyQueryWithFilters(instance, query));
        }

        return apiClient.getItems(apiClient.getCurrentUserId(), modifyQueryWithFilters(instance, {
            StartIndex: startIndex,
            Limit: limit,
            Fields: 'PrimaryImageAspectRatio,SortName,Path',
            ImageTypeLimit: 1,
            ParentId: item.Id,
            SortBy: sortBy
        }));
    }

    function getItem(params) {
        if (params.type === 'Recordings' || params.type === 'Programs' || params.type === 'nextup') {
            return Promise.resolve(null);
        }

        const apiClient = connectionManager.getApiClient(params.serverId);
        const itemId = params.genreId || params.musicGenreId || params.studioId || params.personId || params.parentId;

        if (itemId) {
            return apiClient.getItem(apiClient.getCurrentUserId(), itemId);
        }

        return Promise.resolve(null);
    }

    function showViewSettingsMenu() {
        const instance = this;

        import('viewSettings').then(({default: ViewSettings}) => {
            new ViewSettings().show({
                settingsKey: instance.getSettingsKey(),
                settings: instance.getViewSettings(),
                visibleSettings: instance.getVisibleViewSettings()
            }).then(function () {
                updateItemsContainerForViewType(instance);
                instance.itemsContainer.refreshItems();
            });
        });
    }

    function showFilterMenu() {
        const instance = this;

        import('filterMenu').then(({default: FilterMenu}) => {
            new FilterMenu().show({
                settingsKey: instance.getSettingsKey(),
                settings: instance.getFilters(),
                visibleSettings: instance.getVisibleFilters(),
                onChange: instance.itemsContainer.refreshItems.bind(instance.itemsContainer),
                parentId: instance.params.parentId,
                itemTypes: instance.getItemTypes(),
                serverId: instance.params.serverId,
                filterMenuOptions: instance.getFilterMenuOptions()
            }).then(function () {
                instance.itemsContainer.refreshItems();
            });
        });
    }

    function showSortMenu() {
        const instance = this;

        import('sortMenu').then(({default: SortMenu}) => {
            new SortMenu().show({
                settingsKey: instance.getSettingsKey(),
                settings: instance.getSortValues(),
                onChange: instance.itemsContainer.refreshItems.bind(instance.itemsContainer),
                serverId: instance.params.serverId,
                sortOptions: instance.getSortMenuOptions()
            }).then(function () {
                updateSortText(instance);
                updateAlphaPickerState(instance);
                instance.itemsContainer.refreshItems();
            });
        });
    }

    function onNewItemClick() {
        const instance = this;

        import('playlistEditor').then(({default: playlistEditor}) => {
            new playlistEditor.showEditor({
                items: [],
                serverId: instance.params.serverId
            });
        });
    }

    function hideOrShowAll(elems, hide) {
        for (let i = 0, length = elems.length; i < length; i++) {
            if (hide) {
                elems[i].classList.add('hide');
            } else {
                elems[i].classList.remove('hide');
            }
        }
    }

    function bindAll(elems, eventName, fn) {
        for (let i = 0, length = elems.length; i < length; i++) {
            elems[i].addEventListener(eventName, fn);
        }
    }

class ItemsView {
    constructor(view, params) {
        function fetchData() {
            return getItems(self, params, self.currentItem).then(function (result) {
                if (self.totalItemCount == null) {
                    self.totalItemCount = result.Items ? result.Items.length : result.length;
                }

                updateAlphaPickerState(self, self.totalItemCount);
                return result;
            });
        }

        function getItemsHtml(items) {
            const settings = self.getViewSettings();

            if (settings.imageType === 'list') {
                return listView.getListViewHtml({
                    items: items
                });
            }

            let shape;
            let preferThumb;
            let preferDisc;
            let preferLogo;
            let defaultShape;
            const item = self.currentItem;
            let lines = settings.showTitle ? 2 : 0;

            if (settings.imageType === 'banner') {
                shape = 'banner';
            } else if (settings.imageType === 'disc') {
                shape = 'square';
                preferDisc = true;
            } else if (settings.imageType === 'logo') {
                shape = 'backdrop';
                preferLogo = true;
            } else if (settings.imageType === 'thumb') {
                shape = 'backdrop';
                preferThumb = true;
            } else if (params.type === 'nextup') {
                shape = 'backdrop';
                preferThumb = settings.imageType === 'thumb';
            } else if (params.type === 'Programs' || params.type === 'Recordings') {
                shape = params.IsMovie === 'true' ? 'portrait' : 'autoVertical';
                preferThumb = params.IsMovie !== 'true' ? 'auto' : false;
                defaultShape = params.IsMovie === 'true' ? 'portrait' : 'backdrop';
            } else {
                shape = 'autoVertical';
            }

            let posterOptions = {
                shape: shape,
                showTitle: settings.showTitle,
                showYear: settings.showTitle,
                centerText: true,
                coverImage: true,
                preferThumb: preferThumb,
                preferDisc: preferDisc,
                preferLogo: preferLogo,
                overlayPlayButton: false,
                overlayMoreButton: true,
                overlayText: !settings.showTitle,
                defaultShape: defaultShape,
                action: params.type === 'Audio' ? 'playallfromhere' : null
            };

            if (params.type === 'nextup') {
                posterOptions.showParentTitle = settings.showTitle;
            } else if (params.type === 'Person') {
                posterOptions.showYear = false;
                posterOptions.showParentTitle = false;
                lines = 1;
            } else if (params.type === 'Audio') {
                posterOptions.showParentTitle = settings.showTitle;
            } else if (params.type === 'MusicAlbum') {
                posterOptions.showParentTitle = settings.showTitle;
            } else if (params.type === 'Episode') {
                posterOptions.showParentTitle = settings.showTitle;
            } else if (params.type === 'MusicArtist') {
                posterOptions.showYear = false;
                lines = 1;
            } else if (params.type === 'Programs') {
                lines = settings.showTitle ? 1 : 0;
<<<<<<< HEAD
                const showParentTitle = settings.showTitle && 'true' !== params.IsMovie;
=======
                var showParentTitle = settings.showTitle && params.IsMovie !== 'true';
>>>>>>> ab939834

                if (showParentTitle) {
                    lines++;
                }

<<<<<<< HEAD
                const showAirTime = settings.showTitle && 'Recordings' !== params.type;
=======
                var showAirTime = settings.showTitle && params.type !== 'Recordings';
>>>>>>> ab939834

                if (showAirTime) {
                    lines++;
                }

<<<<<<< HEAD
                const showYear = settings.showTitle && 'true' === params.IsMovie && 'Recordings' === params.type;
=======
                var showYear = settings.showTitle && params.IsMovie === 'true' && params.type === 'Recordings';
>>>>>>> ab939834

                if (showYear) {
                    lines++;
                }

                posterOptions = Object.assign(posterOptions, {
                    inheritThumb: params.type === 'Recordings',
                    context: 'livetv',
                    showParentTitle: showParentTitle,
                    showAirTime: showAirTime,
                    showAirDateTime: showAirTime,
                    overlayPlayButton: false,
                    overlayMoreButton: true,
                    showYear: showYear,
                    coverImage: true
                });
            } else {
                posterOptions.showParentTitle = settings.showTitle;
            }

            posterOptions.lines = lines;
            posterOptions.items = items;

            if (item && item.CollectionType === 'folders') {
                posterOptions.context = 'folders';
            }

            return cardBuilder.getCardsHtml(posterOptions);
        }

        function initAlphaPicker() {
            self.scroller = view.querySelector('.scrollFrameY');
            const alphaPickerElement = self.alphaPickerElement;

            alphaPickerElement.classList.add('alphaPicker-fixed-right');
            alphaPickerElement.classList.add('focuscontainer-right');
            self.itemsContainer.parentNode.classList.add('padded-right-withalphapicker');

            self.alphaPicker = new AlphaPicker({
                element: alphaPickerElement,
                itemsContainer: layoutManager.tv ? self.itemsContainer : null,
                itemClass: 'card',
                valueChangeEvent: layoutManager.tv ? null : 'click'
            });
            self.alphaPicker.on('alphavaluechanged', onAlphaPickerValueChanged);
        }

        function onAlphaPickerValueChanged() {
            self.alphaPicker.value();
            self.itemsContainer.refreshItems();
        }

        function setTitle(item) {
            Emby.Page.setTitle(getTitle(item) || '');

            if (item && item.CollectionType === 'playlists') {
                hideOrShowAll(view.querySelectorAll('.btnNewItem'), false);
            } else {
                hideOrShowAll(view.querySelectorAll('.btnNewItem'), true);
            }
        }

        function getTitle(item) {
            if (params.type === 'Recordings') {
                return globalize.translate('Recordings');
            }

            if (params.type === 'Programs') {
                if (params.IsMovie === 'true') {
                    return globalize.translate('Movies');
                }

                if (params.IsSports === 'true') {
                    return globalize.translate('Sports');
                }

                if (params.IsKids === 'true') {
                    return globalize.translate('HeaderForKids');
                }

                if (params.IsAiring === 'true') {
                    return globalize.translate('HeaderOnNow');
                }

                if (params.IsSeries === 'true') {
                    return globalize.translate('Shows');
                }

                if (params.IsNews === 'true') {
                    return globalize.translate('News');
                }

                return globalize.translate('Programs');
            }

            if (params.type === 'nextup') {
                return globalize.translate('NextUp');
            }

            if (params.type === 'favoritemovies') {
                return globalize.translate('FavoriteMovies');
            }

            if (item) {
                return item.Name;
            }

            if (params.type === 'Movie') {
                return globalize.translate('Movies');
            }

            if (params.type === 'Series') {
                return globalize.translate('Shows');
            }

            if (params.type === 'Season') {
                return globalize.translate('Seasons');
            }

            if (params.type === 'Episode') {
                return globalize.translate('Episodes');
            }

            if (params.type === 'MusicArtist') {
                return globalize.translate('Artists');
            }

            if (params.type === 'MusicAlbum') {
                return globalize.translate('Albums');
            }

            if (params.type === 'Audio') {
                return globalize.translate('Songs');
            }

            if (params.type === 'Video') {
                return globalize.translate('Videos');
            }

            return void 0;
        }

        function play() {
            const currentItem = self.currentItem;

            if (currentItem && !self.hasFilters) {
                playbackManager.play({
                    items: [currentItem]
                });
            } else {
                getItems(self, self.params, currentItem, null, null, 300).then(function (result) {
                    playbackManager.play({
                        items: result.Items
                    });
                });
            }
        }

        function queue() {
            const currentItem = self.currentItem;

            if (currentItem && !self.hasFilters) {
                playbackManager.queue({
                    items: [currentItem]
                });
            } else {
                getItems(self, self.params, currentItem, null, null, 300).then(function (result) {
                    playbackManager.queue({
                        items: result.Items
                    });
                });
            }
        }

        function shuffle() {
            const currentItem = self.currentItem;

            if (currentItem && !self.hasFilters) {
                playbackManager.shuffle(currentItem);
            } else {
                getItems(self, self.params, currentItem, 'Random', null, 300).then(function (result) {
                    playbackManager.play({
                        items: result.Items
                    });
                });
            }
        }

        const self = this;
        self.params = params;
        this.itemsContainer = view.querySelector('.itemsContainer');

        if (params.parentId) {
            this.itemsContainer.setAttribute('data-parentid', params.parentId);
        } else if (params.type === 'nextup') {
            this.itemsContainer.setAttribute('data-monitor', 'videoplayback');
        } else if (params.type === 'favoritemovies') {
            this.itemsContainer.setAttribute('data-monitor', 'markfavorite');
        } else if (params.type === 'Programs') {
            this.itemsContainer.setAttribute('data-refreshinterval', '300000');
        }

        let i;
        let length;
        const btnViewSettings = view.querySelectorAll('.btnViewSettings');

        for (i = 0, length = btnViewSettings.length; i < length; i++) {
            btnViewSettings[i].addEventListener('click', showViewSettingsMenu.bind(this));
        }

        const filterButtons = view.querySelectorAll('.btnFilter');
        this.filterButtons = filterButtons;
        const hasVisibleFilters = this.getVisibleFilters().length;

        for (i = 0, length = filterButtons.length; i < length; i++) {
            const btnFilter = filterButtons[i];
            btnFilter.addEventListener('click', showFilterMenu.bind(this));

            if (hasVisibleFilters) {
                btnFilter.classList.remove('hide');
            } else {
                btnFilter.classList.add('hide');
            }
        }

        const sortButtons = view.querySelectorAll('.btnSort');

        for (this.sortButtons = sortButtons, i = 0, length = sortButtons.length; i < length; i++) {
            const sortButton = sortButtons[i];
            sortButton.addEventListener('click', showSortMenu.bind(this));

            if (params.type !== 'nextup') {
                sortButton.classList.remove('hide');
            }
        }

        this.btnSortText = view.querySelector('.btnSortText');
        this.btnSortIcon = view.querySelector('.btnSortIcon');
        bindAll(view.querySelectorAll('.btnNewItem'), 'click', onNewItemClick.bind(this));
        this.alphaPickerElement = view.querySelector('.alphaPicker');
        self.itemsContainer.fetchData = fetchData;
        self.itemsContainer.getItemsHtml = getItemsHtml;
        view.addEventListener('viewshow', function (e) {
            const isRestored = e.detail.isRestored;

            if (!isRestored) {
                loading.show();
                updateSortText(self);
                updateItemsContainerForViewType(self);
            }

            setTitle(null);
            getItem(params).then(function (item) {
                setTitle(item);
                self.currentItem = item;
                const refresh = !isRestored;
                self.itemsContainer.resume({
                    refresh: refresh
                }).then(function () {
                    loading.hide();

                    if (refresh) {
                        focusManager.autoFocus(self.itemsContainer);
                    }
                });

                if (!isRestored && item && item.Type !== 'PhotoAlbum') {
                    initAlphaPicker();
                }

                const itemType = item ? item.Type : null;

                if (itemType === 'MusicGenre' || params.type !== 'Programs' && itemType !== 'Channel') {
                    hideOrShowAll(view.querySelectorAll('.btnPlay'), false);
                } else {
                    hideOrShowAll(view.querySelectorAll('.btnPlay'), true);
                }

                if (itemType === 'MusicGenre' || params.type !== 'Programs' && params.type !== 'nextup' && itemType !== 'Channel') {
                    hideOrShowAll(view.querySelectorAll('.btnShuffle'), false);
                } else {
                    hideOrShowAll(view.querySelectorAll('.btnShuffle'), true);
                }

                if (item && playbackManager.canQueue(item)) {
                    hideOrShowAll(view.querySelectorAll('.btnQueue'), false);
                } else {
                    hideOrShowAll(view.querySelectorAll('.btnQueue'), true);
                }
            });

            if (!isRestored) {
                bindAll(view.querySelectorAll('.btnPlay'), 'click', play);
                bindAll(view.querySelectorAll('.btnQueue'), 'click', queue);
                bindAll(view.querySelectorAll('.btnShuffle'), 'click', shuffle);
            }

            self.alphaNumericShortcuts = new AlphaNumericShortcuts({
                itemsContainer: self.itemsContainer
            });
        });
        view.addEventListener('viewhide', function (e) {
            const itemsContainer = self.itemsContainer;

            if (itemsContainer) {
                itemsContainer.pause();
            }

            const alphaNumericShortcuts = self.alphaNumericShortcuts;

            if (alphaNumericShortcuts) {
                alphaNumericShortcuts.destroy();
                self.alphaNumericShortcuts = null;
            }
        });
        view.addEventListener('viewdestroy', function () {
            if (self.listController) {
                self.listController.destroy();
            }

            if (self.alphaPicker) {
                self.alphaPicker.off('alphavaluechanged', onAlphaPickerValueChanged);
                self.alphaPicker.destroy();
            }

            self.currentItem = null;
            self.scroller = null;
            self.itemsContainer = null;
            self.filterButtons = null;
            self.sortButtons = null;
            self.btnSortText = null;
            self.btnSortIcon = null;
            self.alphaPickerElement = null;
        });
    }
    getFilters() {
        const basekey = this.getSettingsKey();
        return {
            IsPlayed: userSettings.getFilter(basekey + '-filter-IsPlayed') === 'true',
            IsUnplayed: userSettings.getFilter(basekey + '-filter-IsUnplayed') === 'true',
            IsFavorite: userSettings.getFilter(basekey + '-filter-IsFavorite') === 'true',
            IsResumable: userSettings.getFilter(basekey + '-filter-IsResumable') === 'true',
            Is4K: userSettings.getFilter(basekey + '-filter-Is4K') === 'true',
            IsHD: userSettings.getFilter(basekey + '-filter-IsHD') === 'true',
            IsSD: userSettings.getFilter(basekey + '-filter-IsSD') === 'true',
            Is3D: userSettings.getFilter(basekey + '-filter-Is3D') === 'true',
            VideoTypes: userSettings.getFilter(basekey + '-filter-VideoTypes'),
            SeriesStatus: userSettings.getFilter(basekey + '-filter-SeriesStatus'),
            HasSubtitles: userSettings.getFilter(basekey + '-filter-HasSubtitles'),
            HasTrailer: userSettings.getFilter(basekey + '-filter-HasTrailer'),
            HasSpecialFeature: userSettings.getFilter(basekey + '-filter-HasSpecialFeature'),
            HasThemeSong: userSettings.getFilter(basekey + '-filter-HasThemeSong'),
            HasThemeVideo: userSettings.getFilter(basekey + '-filter-HasThemeVideo'),
            GenreIds: userSettings.getFilter(basekey + '-filter-GenreIds')
        };
    }
    getSortValues() {
        const basekey = this.getSettingsKey();
        return {
            sortBy: userSettings.getFilter(basekey + '-sortby') || this.getDefaultSortBy(),
            sortOrder: userSettings.getFilter(basekey + '-sortorder') === 'Descending' ? 'Descending' : 'Ascending'
        };
    }
    getDefaultSortBy() {
        const params = this.params;
        const sortNameOption = this.getNameSortOption(params);

        if (params.type) {
            return sortNameOption.value;
        }

        return 'IsFolder,' + sortNameOption.value;
    }
    getSortMenuOptions() {
        const sortBy = [];
        const params = this.params;

        if (params.type === 'Programs') {
            sortBy.push({
                name: globalize.translate('AirDate'),
                value: 'StartDate,SortName'
            });
        }

        let option = this.getNameSortOption(params);

        if (option) {
            sortBy.push(option);
        }

        option = this.getCommunityRatingSortOption();

        if (option) {
            sortBy.push(option);
        }

        option = this.getCriticRatingSortOption();

        if (option) {
            sortBy.push(option);
        }

        if (params.type !== 'Programs') {
            sortBy.push({
                name: globalize.translate('DateAdded'),
                value: 'DateCreated,SortName'
            });
        }

        option = this.getDatePlayedSortOption();

        if (option) {
            sortBy.push(option);
        }

        if (!params.type) {
            option = this.getNameSortOption(params);
            sortBy.push({
                name: globalize.translate('Folders'),
                value: 'IsFolder,' + option.value
            });
        }

        sortBy.push({
            name: globalize.translate('ParentalRating'),
            value: 'OfficialRating,SortName'
        });
        option = this.getPlayCountSortOption();

        if (option) {
            sortBy.push(option);
        }

        sortBy.push({
            name: globalize.translate('ReleaseDate'),
            value: 'ProductionYear,PremiereDate,SortName'
        });
        sortBy.push({
            name: globalize.translate('Runtime'),
            value: 'Runtime,SortName'
        });
        return sortBy;
<<<<<<< HEAD
    }
    getNameSortOption(params) {
        if ('Episode' === params.type) {
=======
    };

    ItemsView.prototype.getNameSortOption = function (params) {
        if (params.type === 'Episode') {
>>>>>>> ab939834
            return {
                name: globalize.translate('Name'),
                value: 'SeriesName,SortName'
            };
        }

        return {
            name: globalize.translate('Name'),
            value: 'SortName'
        };
<<<<<<< HEAD
    }
    getPlayCountSortOption() {
        if ('Programs' === this.params.type) {
=======
    };

    ItemsView.prototype.getPlayCountSortOption = function () {
        if (this.params.type === 'Programs') {
>>>>>>> ab939834
            return null;
        }

        return {
            name: globalize.translate('PlayCount'),
            value: 'PlayCount,SortName'
        };
<<<<<<< HEAD
    }
    getDatePlayedSortOption() {
        if ('Programs' === this.params.type) {
=======
    };

    ItemsView.prototype.getDatePlayedSortOption = function () {
        if (this.params.type === 'Programs') {
>>>>>>> ab939834
            return null;
        }

        return {
            name: globalize.translate('DatePlayed'),
            value: 'DatePlayed,SortName'
        };
<<<<<<< HEAD
    }
    getCriticRatingSortOption() {
        if ('Programs' === this.params.type) {
=======
    };

    ItemsView.prototype.getCriticRatingSortOption = function () {
        if (this.params.type === 'Programs') {
>>>>>>> ab939834
            return null;
        }

        return {
            name: globalize.translate('CriticRating'),
            value: 'CriticRating,SortName'
        };
    }
    getCommunityRatingSortOption() {
        return {
            name: globalize.translate('CommunityRating'),
            value: 'CommunityRating,SortName'
        };
    }
    getVisibleFilters() {
        const filters = [];
        const params = this.params;

        if (!(params.type === 'nextup')) {
            if (params.type === 'Programs') {
                filters.push('Genres');
            } else {
                filters.push('IsUnplayed');
                filters.push('IsPlayed');

                if (!params.IsFavorite) {
                    filters.push('IsFavorite');
                }

                filters.push('IsResumable');
                filters.push('VideoType');
                filters.push('HasSubtitles');
                filters.push('HasTrailer');
                filters.push('HasSpecialFeature');
                filters.push('HasThemeSong');
                filters.push('HasThemeVideo');
            }
        }

        return filters;
    }
    setFilterStatus(hasFilters) {
        this.hasFilters = hasFilters;
        const filterButtons = this.filterButtons;

        if (filterButtons.length) {
            for (let i = 0, length = filterButtons.length; i < length; i++) {
                const btnFilter = filterButtons[i];
                let bubble = btnFilter.querySelector('.filterButtonBubble');

                if (!bubble) {
                    if (!hasFilters) {
                        continue;
                    }

                    btnFilter.insertAdjacentHTML('afterbegin', '<div class="filterButtonBubble">!</div>');
                    btnFilter.classList.add('btnFilterWithBubble');
                    bubble = btnFilter.querySelector('.filterButtonBubble');
                }

                if (hasFilters) {
                    bubble.classList.remove('hide');
                } else {
                    bubble.classList.add('hide');
                }
            }
        }
    }
    getFilterMenuOptions() {
        const params = this.params;
        return {
            IsAiring: params.IsAiring,
            IsMovie: params.IsMovie,
            IsSports: params.IsSports,
            IsKids: params.IsKids,
            IsNews: params.IsNews,
            IsSeries: params.IsSeries,
            Recursive: this.queryRecursive
        };
    }
    getVisibleViewSettings() {
        const item = (this.params, this.currentItem);
        const fields = ['showTitle'];

        if (!item || item.Type !== 'PhotoAlbum' && item.Type !== 'ChannelFolderItem') {
            fields.push('imageType');
        }

        fields.push('viewType');
        return fields;
    }
    getViewSettings() {
        const basekey = this.getSettingsKey();
        const params = this.params;
        const item = this.currentItem;
        let showTitle = userSettings.get(basekey + '-showTitle');

        if (showTitle === 'true') {
            showTitle = true;
        } else if (showTitle === 'false') {
            showTitle = false;
        } else if (params.type === 'Programs' || params.type === 'Recordings' || params.type === 'Person' || params.type === 'nextup' || params.type === 'Audio' || params.type === 'MusicAlbum' || params.type === 'MusicArtist') {
            showTitle = true;
        } else if (item && item.Type !== 'PhotoAlbum') {
            showTitle = true;
        }

        let imageType = userSettings.get(basekey + '-imageType');

        if (!imageType && params.type === 'nextup') {
            imageType = 'thumb';
        }

        return {
            showTitle: showTitle,
            showYear: userSettings.get(basekey + '-showYear') !== 'false',
            imageType: imageType || 'primary',
            viewType: userSettings.get(basekey + '-viewType') || 'images'
        };
    }
    getItemTypes() {
        const params = this.params;

        if (params.type === 'nextup') {
            return ['Episode'];
        }

        if (params.type === 'Programs') {
            return ['Program'];
        }

        return [];
    }
    getSettingsKey() {
        const values = [];
        values.push('items');
        const params = this.params;

        if (params.type) {
            values.push(params.type);
        } else if (params.parentId) {
            values.push(params.parentId);
        }

        if (params.IsAiring) {
            values.push('IsAiring');
        }

        if (params.IsMovie) {
            values.push('IsMovie');
        }

        if (params.IsKids) {
            values.push('IsKids');
        }

        if (params.IsSports) {
            values.push('IsSports');
        }

        if (params.IsNews) {
            values.push('IsNews');
        }

        if (params.IsSeries) {
            values.push('IsSeries');
        }

        if (params.IsFavorite) {
            values.push('IsFavorite');
        }

        if (params.genreId) {
            values.push('Genre');
        }

        if (params.musicGenreId) {
            values.push('MusicGenre');
        }

        if (params.studioId) {
            values.push('Studio');
        }

        if (params.personId) {
            values.push('Person');
        }

        if (params.parentId) {
            values.push('Folder');
        }

        return values.join('-');
    }
}

export default ItemsView;

/* eslint-enable indent */<|MERGE_RESOLUTION|>--- conflicted
+++ resolved
@@ -510,32 +510,20 @@
                 lines = 1;
             } else if (params.type === 'Programs') {
                 lines = settings.showTitle ? 1 : 0;
-<<<<<<< HEAD
-                const showParentTitle = settings.showTitle && 'true' !== params.IsMovie;
-=======
-                var showParentTitle = settings.showTitle && params.IsMovie !== 'true';
->>>>>>> ab939834
+                const showParentTitle = settings.showTitle && params.IsMovie !== 'true';
 
                 if (showParentTitle) {
                     lines++;
                 }
 
-<<<<<<< HEAD
-                const showAirTime = settings.showTitle && 'Recordings' !== params.type;
-=======
-                var showAirTime = settings.showTitle && params.type !== 'Recordings';
->>>>>>> ab939834
+                const showAirTime = settings.showTitle && params.type !== 'Recordings';
 
                 if (showAirTime) {
                     lines++;
                 }
 
-<<<<<<< HEAD
-                const showYear = settings.showTitle && 'true' === params.IsMovie && 'Recordings' === params.type;
-=======
-                var showYear = settings.showTitle && params.IsMovie === 'true' && params.type === 'Recordings';
->>>>>>> ab939834
-
+                const showYear = settings.showTitle && params.IsMovie === 'true' && params.type === 'Recordings';
+              
                 if (showYear) {
                     lines++;
                 }
@@ -977,16 +965,9 @@
             value: 'Runtime,SortName'
         });
         return sortBy;
-<<<<<<< HEAD
     }
     getNameSortOption(params) {
-        if ('Episode' === params.type) {
-=======
-    };
-
-    ItemsView.prototype.getNameSortOption = function (params) {
         if (params.type === 'Episode') {
->>>>>>> ab939834
             return {
                 name: globalize.translate('Name'),
                 value: 'SeriesName,SortName'
@@ -997,16 +978,9 @@
             name: globalize.translate('Name'),
             value: 'SortName'
         };
-<<<<<<< HEAD
     }
     getPlayCountSortOption() {
-        if ('Programs' === this.params.type) {
-=======
-    };
-
-    ItemsView.prototype.getPlayCountSortOption = function () {
         if (this.params.type === 'Programs') {
->>>>>>> ab939834
             return null;
         }
 
@@ -1014,16 +988,10 @@
             name: globalize.translate('PlayCount'),
             value: 'PlayCount,SortName'
         };
-<<<<<<< HEAD
+
     }
     getDatePlayedSortOption() {
-        if ('Programs' === this.params.type) {
-=======
-    };
-
-    ItemsView.prototype.getDatePlayedSortOption = function () {
         if (this.params.type === 'Programs') {
->>>>>>> ab939834
             return null;
         }
 
@@ -1031,16 +999,13 @@
             name: globalize.translate('DatePlayed'),
             value: 'DatePlayed,SortName'
         };
-<<<<<<< HEAD
     }
     getCriticRatingSortOption() {
-        if ('Programs' === this.params.type) {
-=======
+        if (this.params.type === 'Programs') {
     };
 
     ItemsView.prototype.getCriticRatingSortOption = function () {
-        if (this.params.type === 'Programs') {
->>>>>>> ab939834
+        if () {
             return null;
         }
 
