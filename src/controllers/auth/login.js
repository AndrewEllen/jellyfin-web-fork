--- conflicted
+++ resolved
@@ -27,12 +27,8 @@
             const UnauthorizedOrForbidden = [401, 403];
             if (UnauthorizedOrForbidden.includes(response.status)) {
                 require(["toast"], function (toast) {
-<<<<<<< HEAD
-                    toast(globalize.translate("MessageInvalidUser"));
-=======
                     const messageKey = response.status === 401 ? "MessageInvalidUser" : "MessageUnauthorizedUser";
-                    toast(Globalize.translate(messageKey));
->>>>>>> 73d39fe0
+                    toast(globalize.translate(messageKey));
                 });
             } else {
                 Dashboard.alert({
