define(["jQuery", "loading", "fnchecked", "emby-checkbox", "emby-textarea", "emby-input", "emby-select", "emby-button"], function ($, loading) {
    "use strict";

    function loadPage(page, config, languageOptions, systemInfo) {
        page.querySelector("#txtServerName").value = systemInfo.ServerName;
        $("#chkAutoRunWebApp", page).checked(config.AutoRunWebApp);

        if (systemInfo.CanLaunchWebBrowser) {
            page.querySelector("#fldAutoRunWebApp").classList.remove("hide");
        } else {
            page.querySelector("#fldAutoRunWebApp").classList.add("hide");
        }

        page.querySelector("#txtCachePath").value = systemInfo.CachePath || "";
        $("#txtMetadataPath", page).val(systemInfo.InternalMetadataPath || "");
        $("#txtMetadataNetworkPath", page).val(systemInfo.MetadataNetworkPath || "");
        $("#selectLocalizationLanguage", page).html(languageOptions.map(function (language) {
            return '<option value="' + language.Value + '">' + language.Name + "</option>";
        })).val(config.UICulture);
        currentLanguage = config.UICulture;
<<<<<<< HEAD

        if (systemInfo.CanSelfUpdate) {
            page.querySelector(".fldAutomaticUpdates").classList.remove("hide");
        } else {
            page.querySelector(".fldAutomaticUpdates").classList.add("hide");
        }

        $("#chkEnableAutomaticServerUpdates", page).checked(config.EnableAutoUpdate);
        $("#chkEnableAutomaticRestart", page).checked(config.EnableAutomaticRestart);

        if (systemInfo.CanSelfRestart) {
            page.querySelector("#fldEnableAutomaticRestart").classList.remove("hide");
        } else {
            page.querySelector("#fldEnableAutomaticRestart").classList.add("hide");
        }

=======
>>>>>>> 08b4d9aa
        if (systemInfo.CanSelfRestart || systemInfo.CanSelfUpdate) {
            $(".autoUpdatesContainer", page).removeClass("hide");
        } else {
            $(".autoUpdatesContainer", page).addClass("hide");
        }

        loading.hide();
    }

    function onSubmit() {
        loading.show();
        var form = this;
        $(form).parents(".page");
        ApiClient.getServerConfiguration().then(function (config) {
            config.ServerName = $("#txtServerName", form).val();
            config.UICulture = $("#selectLocalizationLanguage", form).val();
            config.CachePath = form.querySelector("#txtCachePath").value;
            config.MetadataPath = $("#txtMetadataPath", form).val();
            config.MetadataNetworkPath = $("#txtMetadataNetworkPath", form).val();
            var requiresReload = config.UICulture !== currentLanguage;
            config.AutoRunWebApp = $("#chkAutoRunWebApp", form).checked();
<<<<<<< HEAD
            config.EnableAutomaticRestart = $("#chkEnableAutomaticRestart", form).checked();
            config.EnableAutoUpdate = $("#chkEnableAutomaticServerUpdates", form).checked();
            ApiClient.updateServerConfiguration(config).then(function () {
                ApiClient.getNamedConfiguration(brandingConfigKey).then(function (brandingConfig) {
=======
            ApiClient.updateServerConfiguration(config).then(function() {
                ApiClient.getNamedConfiguration(brandingConfigKey).then(function(brandingConfig) {
>>>>>>> 08b4d9aa
                    brandingConfig.LoginDisclaimer = form.querySelector("#txtLoginDisclaimer").value;
                    brandingConfig.CustomCss = form.querySelector("#txtCustomCss").value;

                    if (currentBrandingOptions && brandingConfig.CustomCss !== currentBrandingOptions.CustomCss) {
                        requiresReload = true;
                    }

                    ApiClient.updateNamedConfiguration(brandingConfigKey, brandingConfig).then(function () {
                        Dashboard.processServerConfigurationUpdateResult();

                        if (requiresReload && !AppInfo.isNativeApp) {
                            window.location.reload(true);
                        }
                    });
                });
            });
        });
        return false;
    }

    var currentBrandingOptions;
    var currentLanguage;
    var brandingConfigKey = "branding";
    return function (view, params) {
        $("#btnSelectCachePath", view).on("click.selectDirectory", function () {
            require(["directorybrowser"], function (directoryBrowser) {
                var picker = new directoryBrowser();
                picker.show({
                    callback: function (path) {
                        if (path) {
                            view.querySelector("#txtCachePath").value = path;
                        }

                        picker.close();
                    },
                    validateWriteable: true,
                    header: Globalize.translate("HeaderSelectServerCachePath"),
                    instruction: Globalize.translate("HeaderSelectServerCachePathHelp")
                });
            });
        });
        $("#btnSelectMetadataPath", view).on("click.selectDirectory", function () {
            require(["directorybrowser"], function (directoryBrowser) {
                var picker = new directoryBrowser();
                picker.show({
                    path: $("#txtMetadataPath", view).val(),
                    networkSharePath: $("#txtMetadataNetworkPath", view).val(),
                    callback: function (path, networkPath) {
                        if (path) {
                            $("#txtMetadataPath", view).val(path);
                        }

                        if (networkPath) {
                            $("#txtMetadataNetworkPath", view).val(networkPath);
                        }

                        picker.close();
                    },
                    validateWriteable: true,
                    header: Globalize.translate("HeaderSelectMetadataPath"),
                    instruction: Globalize.translate("HeaderSelectMetadataPathHelp"),
                    enableNetworkSharePath: true
                });
            });
        });
        $(".dashboardGeneralForm", view).off("submit", onSubmit).on("submit", onSubmit);
        view.addEventListener("viewshow", function () {
            var promiseConfig = ApiClient.getServerConfiguration();
            var promiseLanguageOptions = ApiClient.getJSON(ApiClient.getUrl("Localization/Options"));
            var promiseSystemInfo = ApiClient.getSystemInfo();
            Promise.all([promiseConfig, promiseLanguageOptions, promiseSystemInfo]).then(function (responses) {
                loadPage(view, responses[0], responses[1], responses[2]);
            });
            ApiClient.getNamedConfiguration(brandingConfigKey).then(function (config) {
                currentBrandingOptions = config;
                view.querySelector("#txtLoginDisclaimer").value = config.LoginDisclaimer || "";
                view.querySelector("#txtCustomCss").value = config.CustomCss || "";
            });
        });
    };
});<|MERGE_RESOLUTION|>--- conflicted
+++ resolved
@@ -18,25 +18,6 @@
             return '<option value="' + language.Value + '">' + language.Name + "</option>";
         })).val(config.UICulture);
         currentLanguage = config.UICulture;
-<<<<<<< HEAD
-
-        if (systemInfo.CanSelfUpdate) {
-            page.querySelector(".fldAutomaticUpdates").classList.remove("hide");
-        } else {
-            page.querySelector(".fldAutomaticUpdates").classList.add("hide");
-        }
-
-        $("#chkEnableAutomaticServerUpdates", page).checked(config.EnableAutoUpdate);
-        $("#chkEnableAutomaticRestart", page).checked(config.EnableAutomaticRestart);
-
-        if (systemInfo.CanSelfRestart) {
-            page.querySelector("#fldEnableAutomaticRestart").classList.remove("hide");
-        } else {
-            page.querySelector("#fldEnableAutomaticRestart").classList.add("hide");
-        }
-
-=======
->>>>>>> 08b4d9aa
         if (systemInfo.CanSelfRestart || systemInfo.CanSelfUpdate) {
             $(".autoUpdatesContainer", page).removeClass("hide");
         } else {
@@ -58,15 +39,8 @@
             config.MetadataNetworkPath = $("#txtMetadataNetworkPath", form).val();
             var requiresReload = config.UICulture !== currentLanguage;
             config.AutoRunWebApp = $("#chkAutoRunWebApp", form).checked();
-<<<<<<< HEAD
-            config.EnableAutomaticRestart = $("#chkEnableAutomaticRestart", form).checked();
-            config.EnableAutoUpdate = $("#chkEnableAutomaticServerUpdates", form).checked();
-            ApiClient.updateServerConfiguration(config).then(function () {
-                ApiClient.getNamedConfiguration(brandingConfigKey).then(function (brandingConfig) {
-=======
             ApiClient.updateServerConfiguration(config).then(function() {
                 ApiClient.getNamedConfiguration(brandingConfigKey).then(function(brandingConfig) {
->>>>>>> 08b4d9aa
                     brandingConfig.LoginDisclaimer = form.querySelector("#txtLoginDisclaimer").value;
                     brandingConfig.CustomCss = form.querySelector("#txtCustomCss").value;
 
