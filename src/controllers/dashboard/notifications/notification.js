define(['jQuery', 'emby-checkbox'], function ($) {
    'use strict';

    function fillItems(elem, items, cssClass, idPrefix, currentList, isEnabledList) {
        var html = '<div class="checkboxList paperList" style="padding: .5em 1em;">';
        html += items.map(function (u) {
            var isChecked = isEnabledList ? currentList.indexOf(u.Id) != -1 : currentList.indexOf(u.Id) == -1;
            var checkedHtml = isChecked ? ' checked="checked"' : '';
            return '<label><input is="emby-checkbox" class="' + cssClass + '" type="checkbox" data-itemid="' + u.Id + '"' + checkedHtml + '/><span>' + u.Name + '</span></label>';
        }).join('');
        html += '</div>';
        elem.html(html).trigger('create');
    }

    function reload(page) {
        var type = getParameterByName('type');
        var promise1 = ApiClient.getUsers();
        var promise2 = ApiClient.getNamedConfiguration(notificationsConfigurationKey);
        var promise3 = ApiClient.getJSON(ApiClient.getUrl('Notifications/Types'));
        var promise4 = ApiClient.getJSON(ApiClient.getUrl('Notifications/Services'));
        Promise.all([promise1, promise2, promise3, promise4]).then(function (responses) {
            var users = responses[0];
            var notificationOptions = responses[1];
            var types = responses[2];
            var services = responses[3];
            var notificationConfig = notificationOptions.Options.filter(function (n) {
                return n.Type == type;
            })[0];
            var typeInfo = types.filter(function (n) {
                return n.Type == type;
            })[0] || {};

            if (typeInfo.IsBasedOnUserEvent) {
                $('.monitorUsers', page).show();
            } else {
                $('.monitorUsers', page).hide();
            }

            $('.notificationType', page).html(typeInfo.Name || 'Unknown Notification');

            if (!notificationConfig) {
                notificationConfig = {
                    DisabledMonitorUsers: [],
                    SendToUsers: [],
                    DisabledServices: [],
                    SendToUserMode: 'Admins'
                };
            }

            fillItems($('.monitorUsersList', page), users, 'chkMonitor', 'chkMonitor', notificationConfig.DisabledMonitorUsers);
            fillItems($('.sendToUsersList', page), users, 'chkSendTo', 'chkSendTo', notificationConfig.SendToUsers, true);
            fillItems($('.servicesList', page), services, 'chkService', 'chkService', notificationConfig.DisabledServices);
            $('#chkEnabled', page).checked = notificationConfig.Enabled || false;
            $('#selectUsers', page).val(notificationConfig.SendToUserMode).trigger('change');
        });
    }

    function save(page) {
        var type = getParameterByName('type');
        var promise1 = ApiClient.getNamedConfiguration(notificationsConfigurationKey);
        // TODO: Check if this promise is really needed, as it's unused.
        var promise2 = ApiClient.getJSON(ApiClient.getUrl('Notifications/Types'));
        Promise.all([promise1, promise2]).then(function (responses) {
            var notificationOptions = responses[0];
            var notificationConfig = notificationOptions.Options.filter(function (n) {
                return n.Type == type;
            })[0];

            if (!notificationConfig) {
                notificationConfig = {
                    Type: type
                };
                notificationOptions.Options.push(notificationConfig);
            }

<<<<<<< HEAD
            types.filter(function (n) {
                return n.Type == type;
            })[0];
            notificationConfig.Enabled = $('#chkEnabled', page).checked;
=======
            notificationConfig.Enabled = $('#chkEnabled', page).checked();
>>>>>>> c50b0274
            notificationConfig.SendToUserMode = $('#selectUsers', page).val();
            notificationConfig.DisabledMonitorUsers = $('.chkMonitor', page).get().filter(function (c) {
                return !c.checked;
            }).map(function (c) {
                return c.getAttribute('data-itemid');
            });
            notificationConfig.SendToUsers = $('.chkSendTo', page).get().filter(function (c) {
                return c.checked;
            }).map(function (c) {
                return c.getAttribute('data-itemid');
            });
            notificationConfig.DisabledServices = $('.chkService', page).get().filter(function (c) {
                return !c.checked;
            }).map(function (c) {
                return c.getAttribute('data-itemid');
            });
            ApiClient.updateNamedConfiguration(notificationsConfigurationKey, notificationOptions).then(function (r) {
                Dashboard.processServerConfigurationUpdateResult();
                Dashboard.navigate('notificationsettings.html');
            });
        });
    }

    function onSubmit() {
        save($(this).parents('.page'));
        return false;
    }

    var notificationsConfigurationKey = 'notifications';
    $(document).on('pageinit', '#notificationSettingPage', function () {
        var page = this;
        $('#selectUsers', page).on('change', function () {
            if ('Custom' == this.value) {
                $('.selectCustomUsers', page).show();
            } else {
                $('.selectCustomUsers', page).hide();
            }
        });
        $('.notificationSettingForm').off('submit', onSubmit).on('submit', onSubmit);
    }).on('pageshow', '#notificationSettingPage', function () {
        reload(this);
    });
});<|MERGE_RESOLUTION|>--- conflicted
+++ resolved
@@ -73,14 +73,7 @@
                 notificationOptions.Options.push(notificationConfig);
             }
 
-<<<<<<< HEAD
-            types.filter(function (n) {
-                return n.Type == type;
-            })[0];
             notificationConfig.Enabled = $('#chkEnabled', page).checked;
-=======
-            notificationConfig.Enabled = $('#chkEnabled', page).checked();
->>>>>>> c50b0274
             notificationConfig.SendToUserMode = $('#selectUsers', page).val();
             notificationConfig.DisabledMonitorUsers = $('.chkMonitor', page).get().filter(function (c) {
                 return !c.checked;
