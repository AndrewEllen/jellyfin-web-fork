define(['layoutManager', 'loading', 'libraryBrowser', 'cardBuilder', 'lazyLoader', 'apphost', 'globalize', 'appRouter', 'dom', 'emby-button'], function (layoutManager, loading, libraryBrowser, cardBuilder, lazyLoader, appHost, globalize, appRouter, dom) {
    'use strict';

    return function (view, params, tabContent) {
        function getPageData() {
            var key = getSavedQueryKey();
            var pageData = data[key];

            if (!pageData) {
                pageData = data[key] = {
                    query: {
                        SortBy: 'SortName',
                        SortOrder: 'Ascending',
                        IncludeItemTypes: 'Series',
                        Recursive: true,
                        EnableTotalRecordCount: false
                    },
                    view: 'Poster'
                };
                pageData.query.ParentId = params.topParentId;
                libraryBrowser.loadSavedQueryValues(key, pageData.query);
            }

            return pageData;
        }

        function getQuery() {
            return getPageData().query;
        }

        function getSavedQueryKey() {
            return libraryBrowser.getSavedQueryKey('seriesgenres');
        }

        function getPromise() {
            loading.show();
            var query = getQuery();
            return ApiClient.getGenres(ApiClient.getCurrentUserId(), query);
        }

        function enableScrollX() {
            return !layoutManager.desktop;
        }

        function getThumbShape() {
            return enableScrollX() ? 'overflowBackdrop' : 'backdrop';
        }

        function getPortraitShape() {
            return enableScrollX() ? 'overflowPortrait' : 'portrait';
        }

<<<<<<< HEAD
        function fillItemsContainer(entry) {
            var elem = entry.target;
            var id = elem.getAttribute("data-id");
=======
        function fillItemsContainer(elem) {
            var id = elem.getAttribute('data-id');
>>>>>>> 81b6be82
            var viewStyle = self.getCurrentViewStyle();
            var limit = 'Thumb' == viewStyle || 'ThumbCard' == viewStyle ? 5 : 9;

            if (enableScrollX()) {
                limit = 10;
            }

            var enableImageTypes = 'Thumb' == viewStyle || 'ThumbCard' == viewStyle ? 'Primary,Backdrop,Thumb' : 'Primary';
            var query = {
                SortBy: 'SortName',
                SortOrder: 'Ascending',
                IncludeItemTypes: 'Series',
                Recursive: true,
                Fields: 'PrimaryImageAspectRatio,MediaSourceCount,BasicSyncInfo',
                ImageTypeLimit: 1,
                EnableImageTypes: enableImageTypes,
                Limit: limit,
                GenreIds: id,
                EnableTotalRecordCount: false,
                ParentId: params.topParentId
            };
            ApiClient.getItems(ApiClient.getCurrentUserId(), query).then(function (result) {
                var supportsImageAnalysis = appHost.supports('imageanalysis');

                if (viewStyle == 'Thumb') {
                    cardBuilder.buildCards(result.Items, {
                        itemsContainer: elem,
                        shape: getThumbShape(),
                        preferThumb: true,
                        showTitle: true,
                        scalable: true,
                        centerText: true,
                        overlayMoreButton: true,
                        allowBottomPadding: false
                    });
                } else if (viewStyle == 'ThumbCard') {
                    cardBuilder.buildCards(result.Items, {
                        itemsContainer: elem,
                        shape: getThumbShape(),
                        preferThumb: true,
                        showTitle: true,
                        scalable: true,
                        centerText: false,
                        cardLayout: true,
                        showYear: true
                    });
                } else if (viewStyle == 'PosterCard') {
                    cardBuilder.buildCards(result.Items, {
                        itemsContainer: elem,
                        shape: getPortraitShape(),
                        showTitle: true,
                        scalable: true,
                        centerText: false,
                        cardLayout: true,
                        showYear: true
                    });
                } else if (viewStyle == 'Poster') {
                    cardBuilder.buildCards(result.Items, {
                        itemsContainer: elem,
                        shape: getPortraitShape(),
                        scalable: true,
                        showTitle: true,
                        centerText: true,
                        showYear: true,
                        overlayMoreButton: true,
                        allowBottomPadding: false
                    });
                }
                if (result.Items.length >= query.Limit) {
                    tabContent.querySelector('.btnMoreFromGenre' + id + ' .material-icons').classList.remove('hide');
                }
            });
        }

        function reloadItems(context, promise) {
            var query = getQuery();
            promise.then(function (result) {
                var elem = context.querySelector('#items');
                var html = '';
                var items = result.Items;

                for (var i = 0, length = items.length; i < length; i++) {
                    var item = items[i];
                    html += '<div class="verticalSection">';
                    html += '<div class="sectionTitleContainer sectionTitleContainer-cards padded-left">';
                    html += '<a is="emby-linkbutton" href="' + appRouter.getRouteUrl(item, {
                        context: 'tvshows',
                        parentId: params.topParentId
                    }) + '" class="more button-flat button-flat-mini sectionTitleTextButton btnMoreFromGenre' + item.Id + '">';
                    html += '<h2 class="sectionTitle sectionTitle-cards">';
                    html += item.Name;
                    html += '</h2>';
                    html += '<span class="material-icons hide chevron_right"></span>';
                    html += '</a>';
                    html += '</div>';
                    if (enableScrollX()) {
                        var scrollXClass = 'scrollX hiddenScrollX';
                        if (layoutManager.tv) {
                            scrollXClass += 'smoothScrollX padded-top-focusscale padded-bottom-focusscale';
                        }
                        html += '<div is="emby-itemscontainer" class="itemsContainer ' + scrollXClass + ' lazy padded-left padded-right" data-id="' + item.Id + '">';
                    } else {
                        html += '<div is="emby-itemscontainer" class="itemsContainer vertical-wrap lazy padded-left padded-right" data-id="' + item.Id + '">';
                    }
                    html += '</div>';
                    html += '</div>';
                }

                elem.innerHTML = html;
                lazyLoader.lazyChildren(elem, fillItemsContainer);
                libraryBrowser.saveQueryValues(getSavedQueryKey(), query);
                loading.hide();
            });
        }

        function fullyReload() {
            self.preRender();
            self.renderTab();
        }

        var self = this;
        var data = {};

        self.getViewStyles = function () {
            return 'Poster,PosterCard,Thumb,ThumbCard'.split(',');
        };

        self.getCurrentViewStyle = function () {
            return getPageData().view;
        };

        self.setCurrentViewStyle = function (viewStyle) {
            getPageData().view = viewStyle;
            libraryBrowser.saveViewSetting(getSavedQueryKey(), viewStyle);
            fullyReload();
        };

        self.enableViewSelection = true;
        var promise;

        self.preRender = function () {
            promise = getPromise();
        };

        self.renderTab = function () {
            reloadItems(tabContent, promise);
        };
    };
});<|MERGE_RESOLUTION|>--- conflicted
+++ resolved
@@ -50,14 +50,9 @@
             return enableScrollX() ? 'overflowPortrait' : 'portrait';
         }
 
-<<<<<<< HEAD
         function fillItemsContainer(entry) {
             var elem = entry.target;
-            var id = elem.getAttribute("data-id");
-=======
-        function fillItemsContainer(elem) {
             var id = elem.getAttribute('data-id');
->>>>>>> 81b6be82
             var viewStyle = self.getCurrentViewStyle();
             var limit = 'Thumb' == viewStyle || 'ThumbCard' == viewStyle ? 5 : 9;
 
