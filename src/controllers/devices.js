define(["loading", "dom", "libraryMenu", "globalize", "scripts/imagehelper", "humanedate", "emby-button", "emby-itemscontainer", "cardStyle"], function (loading, dom, libraryMenu, globalize, imageHelper) {
    "use strict";

    function canDelete(deviceId) {
        return deviceId !== ApiClient.deviceId();
    }

    function deleteDevice(page, id) {
        var msg = globalize.translate("DeleteDeviceConfirmation");

        require(["confirm"], function (confirm) {
            confirm({
                text: msg,
                title: globalize.translate("HeaderDeleteDevice"),
                confirmText: globalize.translate("ButtonDelete"),
                primary: "delete"
            }).then(function () {
                loading.show();
                ApiClient.ajax({
                    type: "DELETE",
                    url: ApiClient.getUrl("Devices", {
                        Id: id
                    })
                }).then(function () {
                    loadData(page);
                });
            });
        });
    }

    function showDeviceMenu(view, btn, deviceId) {
        var menuItems = [];
<<<<<<< HEAD
        canEdit && menuItems.push({
            name: globalize.translate("Edit"),
            id: "open",
            icon: "mode_edit"
        }), canDelete(deviceId) && menuItems.push({
            name: globalize.translate("Delete"),
            id: "delete",
            icon: "delete"
        }), require(["actionsheet"], function(actionsheet) {
=======

        if (canEdit) {
            menuItems.push({
                name: globalize.translate("Edit"),
                id: "open",
                ironIcon: "mode-edit"
            });
        }

        if (canDelete(deviceId)) {
            menuItems.push({
                name: globalize.translate("Delete"),
                id: "delete",
                ironIcon: "delete"
            });
        }

        require(["actionsheet"], function (actionsheet) {
>>>>>>> 37397417
            actionsheet.show({
                items: menuItems,
                positionTo: btn,
                callback: function (id) {
                    switch (id) {
                        case "open":
                            Dashboard.navigate("device.html?id=" + deviceId);
                            break;

                        case "delete":
                            deleteDevice(view, deviceId);
                    }
                }
            });
        });
    }

    function load(page, devices) {
        var html = "";
        html += devices.map(function (device) {
            var deviceHtml = "";
            deviceHtml += "<div data-id='" + device.Id + "' class='card backdropCard'>";
            deviceHtml += '<div class="cardBox visualCardBox">';
            deviceHtml += '<div class="cardScalable">';
            deviceHtml += '<div class="cardPadder cardPadder-backdrop"></div>';
            deviceHtml += '<a is="emby-linkbutton" href="' + (canEdit ? "device.html?id=" + device.Id : "#") + '" class="cardContent cardImageContainer">';
            var iconUrl = imageHelper.getDeviceIcon(device.Name);

            if (iconUrl) {
                deviceHtml += '<div class="cardImage" style="background-image:url(\'' + iconUrl + "');background-size: auto 64%;background-position:center center;\">";
                deviceHtml += "</div>";
            } else {
                deviceHtml += '<i class="cardImageIcon md-icon">tablet_android</i>';
            }

            deviceHtml += "</a>";
            deviceHtml += "</div>";
            deviceHtml += '<div class="cardFooter">';

            if (canEdit || canDelete(device.Id)) {
                deviceHtml += '<div style="text-align:right; float:right;padding-top:5px;">';
                deviceHtml += '<button type="button" is="paper-icon-button-light" data-id="' + device.Id + '" title="' + globalize.translate("Menu") + '" class="btnDeviceMenu"><i class="md-icon">&#xE5D3;</i></button>';
                deviceHtml += "</div>";
            }

            deviceHtml += "<div class='cardText'>";
            deviceHtml += device.Name;
            deviceHtml += "</div>";
            deviceHtml += "<div class='cardText cardText-secondary'>";
            deviceHtml += device.AppName + " " + device.AppVersion;
            deviceHtml += "</div>";
            deviceHtml += "<div class='cardText cardText-secondary'>";

            if (device.LastUserName) {
                deviceHtml += device.LastUserName;
                deviceHtml += ", " + humaneDate(device.DateLastActivity);
            }

            deviceHtml += "&nbsp;";
            deviceHtml += "</div>";
            deviceHtml += "</div>";
            deviceHtml += "</div>";
            deviceHtml += "</div>";
            return deviceHtml;
        }).join("");
        page.querySelector(".devicesList").innerHTML = html;
    }

    function loadData(page) {
        loading.show();
        ApiClient.getJSON(ApiClient.getUrl("Devices")).then(function (result) {
            load(page, result.Items);
            loading.hide();
        });
    }

    var canEdit = ApiClient.isMinServerVersion("3.4.1.31");
    return function (view, params) {
        view.querySelector(".devicesList").addEventListener("click", function (e) {
            var btnDeviceMenu = dom.parentWithClass(e.target, "btnDeviceMenu");

            if (btnDeviceMenu) {
                showDeviceMenu(view, btnDeviceMenu, btnDeviceMenu.getAttribute("data-id"));
            }
        });
        view.addEventListener("viewshow", function () {
            loadData(this);
        });
    };
});<|MERGE_RESOLUTION|>--- conflicted
+++ resolved
@@ -30,23 +30,12 @@
 
     function showDeviceMenu(view, btn, deviceId) {
         var menuItems = [];
-<<<<<<< HEAD
-        canEdit && menuItems.push({
-            name: globalize.translate("Edit"),
-            id: "open",
-            icon: "mode_edit"
-        }), canDelete(deviceId) && menuItems.push({
-            name: globalize.translate("Delete"),
-            id: "delete",
-            icon: "delete"
-        }), require(["actionsheet"], function(actionsheet) {
-=======
 
         if (canEdit) {
             menuItems.push({
                 name: globalize.translate("Edit"),
                 id: "open",
-                ironIcon: "mode-edit"
+                icon: "mode-edit"
             });
         }
 
@@ -54,12 +43,11 @@
             menuItems.push({
                 name: globalize.translate("Delete"),
                 id: "delete",
-                ironIcon: "delete"
+                icon: "delete"
             });
         }
 
         require(["actionsheet"], function (actionsheet) {
->>>>>>> 37397417
             actionsheet.show({
                 items: menuItems,
                 positionTo: btn,
