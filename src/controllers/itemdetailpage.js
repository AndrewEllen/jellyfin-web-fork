define(['loading', 'appRouter', 'layoutManager', 'connectionManager', 'userSettings', 'cardBuilder', 'datetime', 'mediaInfo', 'backdrop', 'listView', 'itemContextMenu', 'itemHelper', 'dom', 'indicators', 'imageLoader', 'libraryMenu', 'globalize', 'browser', 'events', 'playbackManager', 'scrollStyles', 'emby-itemscontainer', 'emby-checkbox', 'emby-button', 'emby-playstatebutton', 'emby-ratingbutton', 'emby-scroller', 'emby-select'], function (loading, appRouter, layoutManager, connectionManager, userSettings, cardBuilder, datetime, mediaInfo, backdrop, listView, itemContextMenu, itemHelper, dom, indicators, imageLoader, libraryMenu, globalize, browser, events, playbackManager) {
    'use strict';

    function getPromise(apiClient, params) {
        var id = params.id;

        if (id) {
            return apiClient.getItem(apiClient.getCurrentUserId(), id);
        }

        if (params.seriesTimerId) {
            return apiClient.getLiveTvSeriesTimer(params.seriesTimerId);
        }

        if (params.genre) {
            return apiClient.getGenre(params.genre, apiClient.getCurrentUserId());
        }

        if (params.musicgenre) {
            return apiClient.getMusicGenre(params.musicgenre, apiClient.getCurrentUserId());
        }

        if (params.musicartist) {
            return apiClient.getArtist(params.musicartist, apiClient.getCurrentUserId());
        }

        throw new Error('Invalid request');
    }

    function hideAll(page, className, show) {
        var i;
        var length;
        var elems = page.querySelectorAll('.' + className);

        for (i = 0, length = elems.length; i < length; i++) {
            if (show) {
                elems[i].classList.remove('hide');
            } else {
                elems[i].classList.add('hide');
            }
        }
    }

    function getContextMenuOptions(item, user, button) {
        var options = {
            item: item,
            open: false,
            play: false,
            playAllFromHere: false,
            queueAllFromHere: false,
            positionTo: button,
            cancelTimer: false,
            record: false,
            deleteItem: true === item.IsFolder,
            shuffle: false,
            instantMix: false,
            user: user,
            share: true
        };
        return options;
    }

    function getProgramScheduleHtml(items) {
        var html = '';
        html += '<div is="emby-itemscontainer" class="itemsContainer vertical-list" data-contextmenu="false">';
        html += listView.getListViewHtml({
            items: items,
            enableUserDataButtons: false,
            image: true,
            imageSource: 'channel',
            showProgramDateTime: true,
            showChannel: false,
            mediaInfo: false,
            action: 'none',
            moreButton: false,
            recordButton: false
        });
        return html += '</div>';
    }

    function renderSeriesTimerSchedule(page, apiClient, seriesTimerId) {
        apiClient.getLiveTvTimers({
            UserId: apiClient.getCurrentUserId(),
            ImageTypeLimit: 1,
            EnableImageTypes: 'Primary,Backdrop,Thumb',
            SortBy: 'StartDate',
            EnableTotalRecordCount: false,
            EnableUserData: false,
            SeriesTimerId: seriesTimerId,
            Fields: 'ChannelInfo,ChannelImage'
        }).then(function (result) {
            if (result.Items.length && result.Items[0].SeriesTimerId != seriesTimerId) {
                result.Items = [];
            }

            var html = getProgramScheduleHtml(result.Items);
            var scheduleTab = page.querySelector('.seriesTimerSchedule');
            scheduleTab.innerHTML = html;
            imageLoader.lazyChildren(scheduleTab);
        });
    }

    function renderTimerEditor(page, item, apiClient, user) {
        if ('Recording' !== item.Type || !user.Policy.EnableLiveTvManagement || !item.TimerId || 'InProgress' !== item.Status) {
            return void hideAll(page, 'btnCancelTimer');
        }

        hideAll(page, 'btnCancelTimer', true);
    }

    function renderSeriesTimerEditor(page, item, apiClient, user) {
        if ('SeriesTimer' !== item.Type) {
            return void hideAll(page, 'btnCancelSeriesTimer');
        }

        if (user.Policy.EnableLiveTvManagement) {
            require(['seriesRecordingEditor'], function (seriesRecordingEditor) {
                seriesRecordingEditor.embed(item, apiClient.serverId(), {
                    context: page.querySelector('.seriesRecordingEditor')
                });
            });

            page.querySelector('.seriesTimerScheduleSection').classList.remove('hide');
            hideAll(page, 'btnCancelSeriesTimer', true);
            return void renderSeriesTimerSchedule(page, apiClient, item.Id);
        }

        page.querySelector('.seriesTimerScheduleSection').classList.add('hide');
        return void hideAll(page, 'btnCancelSeriesTimer');
    }

    function renderTrackSelections(page, instance, item, forceReload) {
        var select = page.querySelector('.selectSource');

        if (!item.MediaSources || !itemHelper.supportsMediaSourceSelection(item) || -1 === playbackManager.getSupportedCommands().indexOf('PlayMediaSource') || !playbackManager.canPlay(item)) {
            page.querySelector('.trackSelections').classList.add('hide');
            select.innerHTML = '';
            page.querySelector('.selectVideo').innerHTML = '';
            page.querySelector('.selectAudio').innerHTML = '';
            page.querySelector('.selectSubtitles').innerHTML = '';
            return;
        }

        playbackManager.getPlaybackMediaSources(item).then(function (mediaSources) {
            instance._currentPlaybackMediaSources = mediaSources;
            page.querySelector('.trackSelections').classList.remove('hide');
            select.setLabel(globalize.translate('LabelVersion'));
            var currentValue = select.value;
            var selectedId = mediaSources[0].Id;
            select.innerHTML = mediaSources.map(function (v) {
                var selected = v.Id === selectedId ? ' selected' : '';
                return '<option value="' + v.Id + '"' + selected + '>' + v.Name + '</option>';
            }).join('');

            if (mediaSources.length > 1) {
                page.querySelector('.selectSourceContainer').classList.remove('hide');
            } else {
                page.querySelector('.selectSourceContainer').classList.add('hide');
            }

            if (select.value !== currentValue || forceReload) {
                renderVideoSelections(page, mediaSources);
                renderAudioSelections(page, mediaSources);
                renderSubtitleSelections(page, mediaSources);
            }
        });
    }

    function renderVideoSelections(page, mediaSources) {
        var mediaSourceId = page.querySelector('.selectSource').value;
        var mediaSource = mediaSources.filter(function (m) {
            return m.Id === mediaSourceId;
        })[0];
        var tracks = mediaSource.MediaStreams.filter(function (m) {
            return 'Video' === m.Type;
        });
        var select = page.querySelector('.selectVideo');
        select.setLabel(globalize.translate('LabelVideo'));
        var selectedId = tracks.length ? tracks[0].Index : -1;
        select.innerHTML = tracks.map(function (v) {
            var selected = v.Index === selectedId ? ' selected' : '';
            var titleParts = [];
            var resolutionText = mediaInfo.getResolutionText(v);

            if (resolutionText) {
                titleParts.push(resolutionText);
            }

            if (v.Codec) {
                titleParts.push(v.Codec.toUpperCase());
            }

            return '<option value="' + v.Index + '" ' + selected + '>' + (v.DisplayTitle || titleParts.join(' ')) + '</option>';
        }).join('');
        select.setAttribute('disabled', 'disabled');

        if (tracks.length) {
            page.querySelector('.selectVideoContainer').classList.remove('hide');
        } else {
            page.querySelector('.selectVideoContainer').classList.add('hide');
        }
    }

    function renderAudioSelections(page, mediaSources) {
        var mediaSourceId = page.querySelector('.selectSource').value;
        var mediaSource = mediaSources.filter(function (m) {
            return m.Id === mediaSourceId;
        })[0];
        var tracks = mediaSource.MediaStreams.filter(function (m) {
            return 'Audio' === m.Type;
        });
        var select = page.querySelector('.selectAudio');
        select.setLabel(globalize.translate('LabelAudio'));
        var selectedId = mediaSource.DefaultAudioStreamIndex;
        select.innerHTML = tracks.map(function (v) {
            var selected = v.Index === selectedId ? ' selected' : '';
            return '<option value="' + v.Index + '" ' + selected + '>' + v.DisplayTitle + '</option>';
        }).join('');

        if (tracks.length > 1) {
            select.removeAttribute('disabled');
        } else {
            select.setAttribute('disabled', 'disabled');
        }

        if (tracks.length) {
            page.querySelector('.selectAudioContainer').classList.remove('hide');
        } else {
            page.querySelector('.selectAudioContainer').classList.add('hide');
        }
    }

    function renderSubtitleSelections(page, mediaSources) {
        var mediaSourceId = page.querySelector('.selectSource').value;
        var mediaSource = mediaSources.filter(function (m) {
            return m.Id === mediaSourceId;
        })[0];
        var tracks = mediaSource.MediaStreams.filter(function (m) {
            return 'Subtitle' === m.Type;
        });
        var select = page.querySelector('.selectSubtitles');
        select.setLabel(globalize.translate('LabelSubtitles'));
        var selectedId = null == mediaSource.DefaultSubtitleStreamIndex ? -1 : mediaSource.DefaultSubtitleStreamIndex;

        if (tracks.length) {
            var selected = -1 === selectedId ? ' selected' : '';
            select.innerHTML = '<option value="-1">' + globalize.translate('Off') + '</option>' + tracks.map(function (v) {
                selected = v.Index === selectedId ? ' selected' : '';
                return '<option value="' + v.Index + '" ' + selected + '>' + v.DisplayTitle + '</option>';
            }).join('');
            page.querySelector('.selectSubtitlesContainer').classList.remove('hide');
        } else {
            select.innerHTML = '';
            page.querySelector('.selectSubtitlesContainer').classList.add('hide');
        }
    }

    function reloadPlayButtons(page, item) {
        var canPlay = false;

        if ('Program' == item.Type) {
            var now = new Date();

            if (now >= datetime.parseISO8601Date(item.StartDate, true) && now < datetime.parseISO8601Date(item.EndDate, true)) {
                hideAll(page, 'btnPlay', true);
                canPlay = true;
            } else {
                hideAll(page, 'btnPlay');
            }

            hideAll(page, 'btnResume');
            hideAll(page, 'btnInstantMix');
            hideAll(page, 'btnShuffle');
        } else if (playbackManager.canPlay(item)) {
            hideAll(page, 'btnPlay', true);
            var enableInstantMix = -1 !== ['Audio', 'MusicAlbum', 'MusicGenre', 'MusicArtist'].indexOf(item.Type);
            hideAll(page, 'btnInstantMix', enableInstantMix);
            var enableShuffle = item.IsFolder || -1 !== ['MusicAlbum', 'MusicGenre', 'MusicArtist'].indexOf(item.Type);
            hideAll(page, 'btnShuffle', enableShuffle);
            canPlay = true;
            hideAll(page, 'btnResume', item.UserData && item.UserData.PlaybackPositionTicks > 0);
        } else {
            hideAll(page, 'btnPlay');
            hideAll(page, 'btnResume');
            hideAll(page, 'btnInstantMix');
            hideAll(page, 'btnShuffle');
        }

        return canPlay;
    }

    function reloadUserDataButtons(page, item) {
        var i;
        var length;
        var btnPlaystates = page.querySelectorAll('.btnPlaystate');

        for (i = 0, length = btnPlaystates.length; i < length; i++) {
            var btnPlaystate = btnPlaystates[i];

            if (itemHelper.canMarkPlayed(item)) {
                btnPlaystate.classList.remove('hide');
                btnPlaystate.setItem(item);
            } else {
                btnPlaystate.classList.add('hide');
                btnPlaystate.setItem(null);
            }
        }

        var btnUserRatings = page.querySelectorAll('.btnUserRating');

        for (i = 0, length = btnUserRatings.length; i < length; i++) {
            var btnUserRating = btnUserRatings[i];

            if (itemHelper.canRate(item)) {
                btnUserRating.classList.remove('hide');
                btnUserRating.setItem(item);
            } else {
                btnUserRating.classList.add('hide');
                btnUserRating.setItem(null);
            }
        }
    }

    function getArtistLinksHtml(artists, serverId, context) {
        var html = [];

        for (var i = 0, length = artists.length; i < length; i++) {
            var artist = artists[i];
            var href = appRouter.getRouteUrl(artist, {
                context: context,
                itemType: 'MusicArtist',
                serverId: serverId
            });
            html.push('<a style="color:inherit;" class="button-link" is="emby-linkbutton" href="' + href + '">' + artist.Name + '</a>');
        }

        return html = html.join(' / ');
    }
    function renderName(item, container, isStatic, context) {
        var parentRoute;
        var parentNameHtml = [];
        var parentNameLast = false;

        if (item.AlbumArtists) {
            parentNameHtml.push(getArtistLinksHtml(item.AlbumArtists, item.ServerId, context));
            parentNameLast = true;
        } else if (item.ArtistItems && item.ArtistItems.length && 'MusicVideo' === item.Type) {
            parentNameHtml.push(getArtistLinksHtml(item.ArtistItems, item.ServerId, context));
            parentNameLast = true;
        } else if (item.SeriesName && 'Episode' === item.Type) {
            parentRoute = appRouter.getRouteUrl({
                Id: item.SeriesId,
                Name: item.SeriesName,
                Type: 'Series',
                IsFolder: true,
                ServerId: item.ServerId
            }, {
                context: context
            });
            parentNameHtml.push('<a style="color:inherit;" class="button-link" is="emby-linkbutton" href="' + parentRoute + '">' + item.SeriesName + '</a>');
        } else if (item.IsSeries || item.EpisodeTitle) {
            parentNameHtml.push(item.Name);
        }

        if (item.SeriesName && 'Season' === item.Type) {
            parentRoute = appRouter.getRouteUrl({
                Id: item.SeriesId,
                Name: item.SeriesName,
                Type: 'Series',
                IsFolder: true,
                ServerId: item.ServerId
            }, {
                context: context
            });
            parentNameHtml.push('<a style="color:inherit;" class="button-link" is="emby-linkbutton" href="' + parentRoute + '">' + item.SeriesName + '</a>');
        } else if (null != item.ParentIndexNumber && 'Episode' === item.Type) {
            parentRoute = appRouter.getRouteUrl({
                Id: item.SeasonId,
                Name: item.SeasonName,
                Type: 'Season',
                IsFolder: true,
                ServerId: item.ServerId
            }, {
                context: context
            });
            parentNameHtml.push('<a style="color:inherit;" class="button-link" is="emby-linkbutton" href="' + parentRoute + '">' + item.SeasonName + '</a>');
        } else if (null != item.ParentIndexNumber && item.IsSeries) {
            parentNameHtml.push(item.SeasonName || 'S' + item.ParentIndexNumber);
        } else if (item.Album && item.AlbumId && ('MusicVideo' === item.Type || 'Audio' === item.Type)) {
            parentRoute = appRouter.getRouteUrl({
                Id: item.AlbumId,
                Name: item.Album,
                Type: 'MusicAlbum',
                IsFolder: true,
                ServerId: item.ServerId
            }, {
                context: context
            });
            parentNameHtml.push('<a style="color:inherit;" class="button-link" is="emby-linkbutton" href="' + parentRoute + '">' + item.Album + '</a>');
        } else if (item.Album) {
            parentNameHtml.push(item.Album);
        }
        // FIXME: This whole section needs some refactoring, so it becames easier to scale across all form factors. See GH #1022
        var html = '';
        var tvShowHtml = parentNameHtml[0];
        var tvSeasonHtml = parentNameHtml[1];

        if (parentNameHtml.length) {
            if (parentNameLast) {
                // Music
                if (layoutManager.mobile) {
                    html = '<h3 class="parentName" style="margin: .25em 0;">' + parentNameHtml.join('</br>') + '</h3>';
                } else {
                    html = '<h3 class="parentName" style="margin: .25em 0;">' + parentNameHtml.join(' - ') + '</h3>';
                }
            } else {
                if (layoutManager.mobile) {
                    html = '<h1 class="parentName" style="margin: .1em 0 .25em;">' + parentNameHtml.join('</br>') + '</h1>';
                } else {
                    html = '<h1 class="parentName" style="margin: .1em 0 .25em;">' + tvShowHtml + '</h1>';
                }
            }
        }

        var name = itemHelper.getDisplayName(item, {
            includeParentInfo: false
        });
        var offset = parentNameLast ? '.25em' : '.5em';

        if (html && !parentNameLast) {
            if (!layoutManager.mobile && tvSeasonHtml) {
                html += '<h3 class="itemName infoText" style="margin: .25em 0 .5em;">' + tvSeasonHtml + ' - ' + name + '</h3>';
            } else {
                html += '<h3 class="itemName infoText" style="margin: .25em 0 .5em;">' + name + '</h3>';
            }
        } else {
            html = '<h1 class="itemName infoText" style="margin: .1em 0 ' + offset + ';">' + name + '</h1>' + html;
        }

        if (item.OriginalTitle && item.OriginalTitle != item.Name) {
            html += '<h4 class="itemName infoText" style="margin: -' + offset + ' 0 0;">' + item.OriginalTitle + '</h4>';
        }

        container.innerHTML = html;

        if (html.length) {
            container.classList.remove('hide');
        } else {
            container.classList.add('hide');
        }
    }

    function setTrailerButtonVisibility(page, item) {
        if ((item.LocalTrailerCount || item.RemoteTrailers && item.RemoteTrailers.length) && -1 !== playbackManager.getSupportedCommands().indexOf('PlayTrailers')) {
            hideAll(page, 'btnPlayTrailer', true);
        } else {
            hideAll(page, 'btnPlayTrailer');
        }
    }

    function renderBackdrop(item) {
        if (dom.getWindowSize().innerWidth >= 1000) {
            backdrop.setBackdrops([item]);
        } else {
            backdrop.clear();
        }
    }

    function renderDetailPageBackdrop(page, item, apiClient) {
        var imgUrl;
        var hasbackdrop = false;
        var itemBackdropElement = page.querySelector('#itemBackdrop');
        var usePrimaryImage = item.MediaType === 'Video' && item.Type !== 'Movie' && item.Type !== 'Trailer' ||
            item.MediaType && item.MediaType !== 'Video' ||
            item.Type === 'MusicAlbum' ||
            item.Type === 'Person';

        if (!layoutManager.mobile && !userSettings.enableBackdrops()) {
            return false;
        }

        if ('Program' === item.Type && item.ImageTags && item.ImageTags.Thumb) {
            imgUrl = apiClient.getScaledImageUrl(item.Id, {
                type: 'Thumb',
                maxWidth: dom.getScreenWidth(),
                index: 0,
                tag: item.ImageTags.Thumb
            });
<<<<<<< HEAD
            page.classList.remove("noBackdrop");
            imageLoader.lazyImage(itemBackdropElement, imgUrl);
=======
            page.classList.remove('noBackdrop');
            imageLoader.lazyImage(itemBackdropElement, imgUrl, false);
>>>>>>> 81b6be82
            hasbackdrop = true;
        } else if (usePrimaryImage && item.ImageTags && item.ImageTags.Primary) {
            imgUrl = apiClient.getScaledImageUrl(item.Id, {
                type: 'Primary',
                maxWidth: dom.getScreenWidth(),
                index: 0,
                tag: item.ImageTags.Primary
            });
<<<<<<< HEAD
            page.classList.remove("noBackdrop");
            imageLoader.lazyImage(itemBackdropElement, imgUrl);
=======
            page.classList.remove('noBackdrop');
            imageLoader.lazyImage(itemBackdropElement, imgUrl, false);
>>>>>>> 81b6be82
            hasbackdrop = true;
        } else if (item.BackdropImageTags && item.BackdropImageTags.length) {
            imgUrl = apiClient.getScaledImageUrl(item.Id, {
                type: 'Backdrop',
                maxWidth: dom.getScreenWidth(),
                index: 0,
                tag: item.BackdropImageTags[0]
            });
<<<<<<< HEAD
            page.classList.remove("noBackdrop");
            imageLoader.lazyImage(itemBackdropElement, imgUrl);
=======
            page.classList.remove('noBackdrop');
            imageLoader.lazyImage(itemBackdropElement, imgUrl, false);
>>>>>>> 81b6be82
            hasbackdrop = true;
        } else if (item.ParentBackdropItemId && item.ParentBackdropImageTags && item.ParentBackdropImageTags.length) {
            imgUrl = apiClient.getScaledImageUrl(item.ParentBackdropItemId, {
                type: 'Backdrop',
                maxWidth: dom.getScreenWidth(),
                index: 0,
                tag: item.ParentBackdropImageTags[0]
            });
<<<<<<< HEAD
            page.classList.remove("noBackdrop");
            imageLoader.lazyImage(itemBackdropElement, imgUrl);
=======
            page.classList.remove('noBackdrop');
            imageLoader.lazyImage(itemBackdropElement, imgUrl, false);
>>>>>>> 81b6be82
            hasbackdrop = true;
        } else if (item.ImageTags && item.ImageTags.Thumb) {
            imgUrl = apiClient.getScaledImageUrl(item.Id, {
                type: 'Thumb',
                maxWidth: dom.getScreenWidth(),
                index: 0,
                tag: item.ImageTags.Thumb
            });
<<<<<<< HEAD
            page.classList.remove("noBackdrop");
            imageLoader.lazyImage(itemBackdropElement, imgUrl);
=======
            page.classList.remove('noBackdrop');
            imageLoader.lazyImage(itemBackdropElement, imgUrl, false);
>>>>>>> 81b6be82
            hasbackdrop = true;
        } else {
            itemBackdropElement.style.backgroundImage = '';
        }

        if ('Person' === item.Type) {
            // FIXME: This hides the backdrop on all persons to fix a margin issue. Ideally, a proper fix should be made.
            page.classList.add('noBackdrop');
            itemBackdropElement.classList.add('personBackdrop');
        } else {
            itemBackdropElement.classList.remove('personBackdrop');
        }

        return hasbackdrop;
    }

    function reloadFromItem(instance, page, params, item, user) {
        var context = params.context;
        page.querySelector('.detailPagePrimaryContainer').classList.add('detailSticky');

        renderName(item, page.querySelector('.nameContainer'), false, context);
        var apiClient = connectionManager.getApiClient(item.ServerId);
        renderSeriesTimerEditor(page, item, apiClient, user);
        renderTimerEditor(page, item, apiClient, user);
        renderImage(page, item, apiClient, user);
        renderLogo(page, item, apiClient);
        Emby.Page.setTitle('');
        setInitialCollapsibleState(page, item, apiClient, context, user);
        renderDetails(page, item, apiClient, context);
        renderTrackSelections(page, instance, item);
        renderBackdrop(item);
        renderDetailPageBackdrop(page, item, apiClient);
        var canPlay = reloadPlayButtons(page, item);

        if ((item.LocalTrailerCount || item.RemoteTrailers && item.RemoteTrailers.length) && -1 !== playbackManager.getSupportedCommands().indexOf('PlayTrailers')) {
            hideAll(page, 'btnPlayTrailer', true);
        } else {
            hideAll(page, 'btnPlayTrailer');
        }

        setTrailerButtonVisibility(page, item);

        if (item.CanDelete && !item.IsFolder) {
            hideAll(page, 'btnDeleteItem', true);
        } else {
            hideAll(page, 'btnDeleteItem');
        }

        if ('Program' !== item.Type || canPlay) {
            hideAll(page, 'mainDetailButtons', true);
        } else {
            hideAll(page, 'mainDetailButtons');
        }

        showRecordingFields(instance, page, item, user);
        var groupedVersions = (item.MediaSources || []).filter(function (g) {
            return 'Grouping' == g.Type;
        });

        if (user.Policy.IsAdministrator && groupedVersions.length) {
            page.querySelector('.btnSplitVersions').classList.remove('hide');
        } else {
            page.querySelector('.btnSplitVersions').classList.add('hide');
        }

        if (itemContextMenu.getCommands(getContextMenuOptions(item, user)).length) {
            hideAll(page, 'btnMoreCommands', true);
        } else {
            hideAll(page, 'btnMoreCommands');
        }

        var itemBirthday = page.querySelector('#itemBirthday');

        if ('Person' == item.Type && item.PremiereDate) {
            try {
                var birthday = datetime.parseISO8601Date(item.PremiereDate, true).toDateString();
                itemBirthday.classList.remove('hide');
                itemBirthday.innerHTML = globalize.translate('BirthDateValue', birthday);
            } catch (err) {
                itemBirthday.classList.add('hide');
            }
        } else {
            itemBirthday.classList.add('hide');
        }

        var itemDeathDate = page.querySelector('#itemDeathDate');

        if ('Person' == item.Type && item.EndDate) {
            try {
                var deathday = datetime.parseISO8601Date(item.EndDate, true).toDateString();
                itemDeathDate.classList.remove('hide');
                itemDeathDate.innerHTML = globalize.translate('DeathDateValue', deathday);
            } catch (err) {
                itemDeathDate.classList.add('hide');
            }
        } else {
            itemDeathDate.classList.add('hide');
        }

        var itemBirthLocation = page.querySelector('#itemBirthLocation');

        if ('Person' == item.Type && item.ProductionLocations && item.ProductionLocations.length) {
            var gmap = '<a is="emby-linkbutton" class="button-link textlink" target="_blank" href="https://maps.google.com/maps?q=' + item.ProductionLocations[0] + '">' + item.ProductionLocations[0] + '</a>';
            itemBirthLocation.classList.remove('hide');
            itemBirthLocation.innerHTML = globalize.translate('BirthPlaceValue', gmap);
        } else {
            itemBirthLocation.classList.add('hide');
        }

        setPeopleHeader(page, item);
        loading.hide();

        if (item.Type === 'Book') {
            hideAll(page, 'btnDownload', true);
        }

        require(['autoFocuser'], function (autoFocuser) {
            autoFocuser.autoFocus(page);
        });
    }

    function logoImageUrl(item, apiClient, options) {
        options = options || {};
        options.type = 'Logo';

        if (item.ImageTags && item.ImageTags.Logo) {
            options.tag = item.ImageTags.Logo;
            return apiClient.getScaledImageUrl(item.Id, options);
        }

        if (item.ParentLogoImageTag) {
            options.tag = item.ParentLogoImageTag;
            return apiClient.getScaledImageUrl(item.ParentLogoItemId, options);
        }

        return null;
    }

    function renderLogo(page, item, apiClient) {
        var url = logoImageUrl(item, apiClient, {
            maxWidth: 400
        });
        var detailLogo = page.querySelector('.detailLogo');

        if (!layoutManager.mobile && !userSettings.enableBackdrops()) {
            detailLogo.classList.add('hide');
        } else if (url) {
            detailLogo.classList.remove('hide');
            detailLogo.classList.add('lazy');
            detailLogo.setAttribute('data-src', url);
            imageLoader.lazyImage(detailLogo);
        } else {
            detailLogo.classList.add('hide');
        }
    }

    function showRecordingFields(instance, page, item, user) {
        if (!instance.currentRecordingFields) {
            var recordingFieldsElement = page.querySelector('.recordingFields');

            if ('Program' == item.Type && user.Policy.EnableLiveTvManagement) {
                require(['recordingFields'], function (recordingFields) {
                    instance.currentRecordingFields = new recordingFields({
                        parent: recordingFieldsElement,
                        programId: item.Id,
                        serverId: item.ServerId
                    });
                    recordingFieldsElement.classList.remove('hide');
                });
            } else {
                recordingFieldsElement.classList.add('hide');
                recordingFieldsElement.innerHTML = '';
            }
        }
    }

    function renderLinks(linksElem, item) {
        var html = [];

        var links = [];

        if (!layoutManager.tv && item.HomePageUrl) {
            links.push('<a style="color:inherit;" is="emby-linkbutton" class="button-link" href="' + item.HomePageUrl + '" target="_blank">' + globalize.translate('ButtonWebsite') + '</a>');
        }
        if (item.ExternalUrls) {
            for (var i = 0, length = item.ExternalUrls.length; i < length; i++) {
                var url = item.ExternalUrls[i];
                links.push('<a style="color:inherit;" is="emby-linkbutton" class="button-link" href="' + url.Url + '" target="_blank">' + url.Name + '</a>');
            }
        }

        if (links.length) {
            html.push(links.join(', '));
        }

        linksElem.innerHTML = html.join(', ');

        if (html.length) {
            linksElem.classList.remove('hide');
        } else {
            linksElem.classList.add('hide');
        }
    }

    function renderDetailImage(page, elem, item, apiClient, editable, imageLoader, indicators) {
        if ('SeriesTimer' === item.Type || 'Program' === item.Type) {
            editable = false;
        }

        elem.classList.add('detailimg-hidemobile');

        var imageTags = item.ImageTags || {};

        if (item.PrimaryImageTag) {
            imageTags.Primary = item.PrimaryImageTag;
        }

        var url;
        var html = '';
        var shape = 'portrait';
        var detectRatio = false;

        /* In the following section, getScreenWidth() is multiplied by 0.5 as the posters
        are 25vw and we need double the resolution to counter Skia's scaling. */
        // TODO: Find a reliable way to get the poster width
        if (imageTags.Primary) {
            url = apiClient.getScaledImageUrl(item.Id, {
                type: 'Primary',
                maxWidth: Math.round(dom.getScreenWidth() * 0.5),
                tag: item.ImageTags.Primary
            });
            detectRatio = true;
        } else if (item.BackdropImageTags && item.BackdropImageTags.length) {
            url = apiClient.getScaledImageUrl(item.Id, {
                type: 'Backdrop',
                maxWidth: Math.round(dom.getScreenWidth() * 0.5),
                tag: item.BackdropImageTags[0]
            });
            shape = 'thumb';
        } else if (imageTags.Thumb) {
            url = apiClient.getScaledImageUrl(item.Id, {
                type: 'Thumb',
                maxWidth: Math.round(dom.getScreenWidth() * 0.5),
                tag: item.ImageTags.Thumb
            });
            shape = 'thumb';
        } else if (imageTags.Disc) {
            url = apiClient.getScaledImageUrl(item.Id, {
                type: 'Disc',
                maxWidth: Math.round(dom.getScreenWidth() * 0.5),
                tag: item.ImageTags.Disc
            });
            shape = 'square';
        } else if (item.AlbumId && item.AlbumPrimaryImageTag) {
            url = apiClient.getScaledImageUrl(item.AlbumId, {
                type: 'Primary',
                maxWidth: Math.round(dom.getScreenWidth() * 0.5),
                tag: item.AlbumPrimaryImageTag
            });
            shape = 'square';
        } else if (item.SeriesId && item.SeriesPrimaryImageTag) {
            url = apiClient.getScaledImageUrl(item.SeriesId, {
                type: 'Primary',
                maxWidth: Math.round(dom.getScreenWidth() * 0.5),
                tag: item.SeriesPrimaryImageTag
            });
        } else if (item.ParentPrimaryImageItemId && item.ParentPrimaryImageTag) {
            url = apiClient.getScaledImageUrl(item.ParentPrimaryImageItemId, {
                type: 'Primary',
                maxWidth: Math.round(dom.getScreenWidth() * 0.5),
                tag: item.ParentPrimaryImageTag
            });
        }

        if (editable && url === undefined) {
            html += "<a class='itemDetailGalleryLink itemDetailImage defaultCardBackground defaultCardBackground"+ cardBuilder.getDefaultBackgroundClass(item.Name) + "' is='emby-linkbutton' style='display:block;margin:0;padding:0;' href='#'>";
        } else if (!editable && url === undefined) {
            html += "<div class='itemDetailGalleryLink itemDetailImage defaultCardBackground defaultCardBackground"+ cardBuilder.getDefaultBackgroundClass(item.Name) + "' is='emby-linkbutton' style='display:block;margin:0;padding:0;' href='#'>";
        } else if (editable) {
            html += "<a class='itemDetailGalleryLink' is='emby-linkbutton' style='display:block;margin:0;padding:0;' href='#'>";
        }

        if (url) {
            html += "<img class='itemDetailImage lazy' src='data:image/gif;base64,R0lGODlhAQABAAD/ACwAAAAAAQABAAACADs=' />";
        }

        if (url === undefined) {
            html += cardBuilder.getDefaultText(item);
        }

        if (editable) {
            html += '</a>';
        } else if (!editable && url === undefined) {
            html += '</div>';
        }

        var progressHtml = item.IsFolder || !item.UserData ? '' : indicators.getProgressBarHtml(item);
        html += '<div class="detailImageProgressContainer">';

        if (progressHtml) {
            html += progressHtml;
        }

        html += '</div>';
        elem.innerHTML = html;

        if (detectRatio && item.PrimaryImageAspectRatio) {
            if (item.PrimaryImageAspectRatio >= 1.48) {
                shape = 'thumb';
            } else if (item.PrimaryImageAspectRatio >= 0.85 && item.PrimaryImageAspectRatio <= 1.34) {
                shape = 'square';
            }
        }

        if ('thumb' == shape) {
            elem.classList.add('thumbDetailImageContainer');
            elem.classList.remove('portraitDetailImageContainer');
            elem.classList.remove('squareDetailImageContainer');
        } else if ('square' == shape) {
            elem.classList.remove('thumbDetailImageContainer');
            elem.classList.remove('portraitDetailImageContainer');
            elem.classList.add('squareDetailImageContainer');
        } else {
            elem.classList.remove('thumbDetailImageContainer');
            elem.classList.add('portraitDetailImageContainer');
            elem.classList.remove('squareDetailImageContainer');
        }

        if (url) {
            imageLoader.lazyImage(elem.querySelector('img'), url);
        }
    }

    function renderImage(page, item, apiClient, user) {
        renderDetailImage(
            page,
            page.querySelector('.detailImageContainer'),
            item,
            apiClient,
            user.Policy.IsAdministrator && 'Photo' != item.MediaType,
            imageLoader,
            indicators
        );
    }

    function refreshDetailImageUserData(elem, item) {
        elem.querySelector('.detailImageProgressContainer').innerHTML = indicators.getProgressBarHtml(item);
    }

    function refreshImage(page, item) {
        refreshDetailImageUserData(page.querySelector('.detailImageContainer'), item);
    }

    function setPeopleHeader(page, item) {
        if ('Audio' == item.MediaType || 'MusicAlbum' == item.Type || 'Book' == item.MediaType || 'Photo' == item.MediaType) {
            page.querySelector('#peopleHeader').innerHTML = globalize.translate('HeaderPeople');
        } else {
            page.querySelector('#peopleHeader').innerHTML = globalize.translate('HeaderCastAndCrew');
        }
    }

    function renderNextUp(page, item, user) {
        var section = page.querySelector('.nextUpSection');

        if ('Series' != item.Type) {
            return void section.classList.add('hide');
        }

        connectionManager.getApiClient(item.ServerId).getNextUpEpisodes({
            SeriesId: item.Id,
            UserId: user.Id
        }).then(function (result) {
            if (result.Items.length) {
                section.classList.remove('hide');
            } else {
                section.classList.add('hide');
            }

            var html = cardBuilder.getCardsHtml({
                items: result.Items,
                shape: 'overflowBackdrop',
                showTitle: true,
                displayAsSpecial: 'Season' == item.Type && item.IndexNumber,
                overlayText: false,
                centerText: true,
                overlayPlayButton: true
            });
            var itemsContainer = section.querySelector('.nextUpItems');
            itemsContainer.innerHTML = html;
            imageLoader.lazyChildren(itemsContainer);
        });
    }

    function setInitialCollapsibleState(page, item, apiClient, context, user) {
        page.querySelector('.collectionItems').innerHTML = '';

        if ('Playlist' == item.Type) {
            page.querySelector('#childrenCollapsible').classList.remove('hide');
            renderPlaylistItems(page, item);
        } else if ('Studio' == item.Type || 'Person' == item.Type || 'Genre' == item.Type || 'MusicGenre' == item.Type || 'MusicArtist' == item.Type) {
            page.querySelector('#childrenCollapsible').classList.remove('hide');
            renderItemsByName(page, item);
        } else if (item.IsFolder) {
            if ('BoxSet' == item.Type) {
                page.querySelector('#childrenCollapsible').classList.add('hide');
            }

            renderChildren(page, item);
        } else {
            page.querySelector('#childrenCollapsible').classList.add('hide');
        }

        if ('Series' == item.Type) {
            renderSeriesSchedule(page, item);
            renderNextUp(page, item, user);
        } else {
            page.querySelector('.nextUpSection').classList.add('hide');
        }

        renderScenes(page, item);

        if (item.SpecialFeatureCount && 0 != item.SpecialFeatureCount && 'Series' != item.Type) {
            page.querySelector('#specialsCollapsible').classList.remove('hide');
            renderSpecials(page, item, user, 6);
        } else {
            page.querySelector('#specialsCollapsible').classList.add('hide');
        }

        renderCast(page, item);

        if (item.PartCount && item.PartCount > 1) {
            page.querySelector('#additionalPartsCollapsible').classList.remove('hide');
            renderAdditionalParts(page, item, user);
        } else {
            page.querySelector('#additionalPartsCollapsible').classList.add('hide');
        }

        if ('MusicAlbum' == item.Type) {
            renderMusicVideos(page, item, user);
        } else {
            page.querySelector('#musicVideosCollapsible').classList.add('hide');
        }
    }

    function renderOverview(elems, item) {
        for (var i = 0, length = elems.length; i < length; i++) {
            var elem = elems[i];
            var overview = item.Overview || '';

            if (overview) {
                elem.innerHTML = overview;
                elem.classList.remove('hide');
                var anchors = elem.querySelectorAll('a');

                for (var j = 0, length2 = anchors.length; j < length2; j++) {
                    anchors[j].setAttribute('target', '_blank');
                }
            } else {
                elem.innerHTML = '';
                elem.classList.add('hide');
            }
        }
    }

    function renderGenres(page, item, context) {
        context = context || inferContext(item);
        var type;
        var genres = item.GenreItems || [];

        switch (context) {
            case 'music':
                type = 'MusicGenre';
                break;

            default:
                type = 'Genre';
        }

        var html = genres.map(function (p) {
            return '<a style="color:inherit;" class="button-link" is="emby-linkbutton" href="' + appRouter.getRouteUrl({
                Name: p.Name,
                Type: type,
                ServerId: item.ServerId,
                Id: p.Id
            }, {
                context: context
            }) + '">' + p.Name + '</a>';
        }).join(', ');

        var genresLabel = page.querySelector('.genresLabel');
        genresLabel.innerHTML = globalize.translate(genres.length > 1 ? 'Genres' : 'Genre');
        var genresValue = page.querySelector('.genres');
        genresValue.innerHTML = html;

        var genresGroup = page.querySelector('.genresGroup');
        if (genres.length) {
            genresGroup.classList.remove('hide');
        } else {
            genresGroup.classList.add('hide');
        }
    }

    function renderDirector(page, item, context) {
        var directors = (item.People || []).filter(function (p) {
            return 'Director' === p.Type;
        });
        var html = directors.map(function (p) {
            return '<a style="color:inherit;" class="button-link" is="emby-linkbutton" href="' + appRouter.getRouteUrl({
                Name: p.Name,
                Type: 'Person',
                ServerId: item.ServerId,
                Id: p.Id
            }, {
                context: context
            }) + '">' + p.Name + '</a>';
        }).join(', ');

        var directorsLabel = page.querySelector('.directorsLabel');
        directorsLabel.innerHTML = globalize.translate(directors.length > 1 ? 'Directors' : 'Director');
        var directorsValue = page.querySelector('.directors');
        directorsValue.innerHTML = html;

        var directorsGroup = page.querySelector('.directorsGroup');
        if (directors.length) {
            directorsGroup.classList.remove('hide');
        } else {
            directorsGroup.classList.add('hide');
        }
    }

    function renderDetails(page, item, apiClient, context, isStatic) {
        renderSimilarItems(page, item, context);
        renderMoreFromSeason(page, item, apiClient);
        renderMoreFromArtist(page, item, apiClient);
        renderDirector(page, item, context);
        renderGenres(page, item, context);
        renderChannelGuide(page, apiClient, item);
        var taglineElement = page.querySelector('.tagline');

        if (item.Taglines && item.Taglines.length) {
            taglineElement.classList.remove('hide');
            taglineElement.innerHTML = item.Taglines[0];
        } else {
            taglineElement.classList.add('hide');
        }

        var overview = page.querySelector('.overview');
        var externalLinksElem = page.querySelector('.itemExternalLinks');

        renderOverview([overview], item);
        var i;
        var itemMiscInfo;
        itemMiscInfo = page.querySelectorAll('.itemMiscInfo-primary');

        for (i = 0; i < itemMiscInfo.length; i++) {
            mediaInfo.fillPrimaryMediaInfo(itemMiscInfo[i], item, {
                interactive: true,
                episodeTitle: false,
                subtitles: false
            });

            if (itemMiscInfo[i].innerHTML && 'SeriesTimer' !== item.Type) {
                itemMiscInfo[i].classList.remove('hide');
            } else {
                itemMiscInfo[i].classList.add('hide');
            }
        }

        itemMiscInfo = page.querySelectorAll('.itemMiscInfo-secondary');

        for (i = 0; i < itemMiscInfo.length; i++) {
            mediaInfo.fillSecondaryMediaInfo(itemMiscInfo[i], item, {
                interactive: true
            });

            if (itemMiscInfo[i].innerHTML && 'SeriesTimer' !== item.Type) {
                itemMiscInfo[i].classList.remove('hide');
            } else {
                itemMiscInfo[i].classList.add('hide');
            }
        }

        reloadUserDataButtons(page, item);
        renderLinks(externalLinksElem, item);
        renderTags(page, item);
        renderSeriesAirTime(page, item, isStatic);
    }

    function enableScrollX() {
        return browser.mobile && screen.availWidth <= 1000;
    }

    function getPortraitShape(scrollX) {
        if (null == scrollX) {
            scrollX = enableScrollX();
        }

        return scrollX ? 'overflowPortrait' : 'portrait';
    }

    function getSquareShape(scrollX) {
        if (null == scrollX) {
            scrollX = enableScrollX();
        }

        return scrollX ? 'overflowSquare' : 'square';
    }

    function renderMoreFromSeason(view, item, apiClient) {
        var section = view.querySelector('.moreFromSeasonSection');

        if (section) {
            if ('Episode' !== item.Type || !item.SeasonId || !item.SeriesId) {
                return void section.classList.add('hide');
            }

            var userId = apiClient.getCurrentUserId();
            apiClient.getEpisodes(item.SeriesId, {
                SeasonId: item.SeasonId,
                UserId: userId,
                Fields: 'ItemCounts,PrimaryImageAspectRatio,BasicSyncInfo,CanDelete,MediaSourceCount'
            }).then(function (result) {
                if (result.Items.length < 2) {
                    return void section.classList.add('hide');
                }

                section.classList.remove('hide');
                section.querySelector('h2').innerHTML = globalize.translate('MoreFromValue', item.SeasonName);
                var itemsContainer = section.querySelector('.itemsContainer');
                cardBuilder.buildCards(result.Items, {
                    parentContainer: section,
                    itemsContainer: itemsContainer,
                    shape: 'autooverflow',
                    sectionTitleTagName: 'h2',
                    scalable: true,
                    showTitle: true,
                    overlayText: false,
                    centerText: true,
                    includeParentInfoInTitle: false,
                    allowBottomPadding: false
                });
                var card = itemsContainer.querySelector('.card[data-id="' + item.Id + '"]');

                if (card) {
                    setTimeout(function () {
                        section.querySelector('.emby-scroller').toStart(card.previousSibling || card, true);
                    }, 100);
                }
            });
        }
    }

    function renderMoreFromArtist(view, item, apiClient) {
        var section = view.querySelector('.moreFromArtistSection');

        if (section) {
            if ('MusicArtist' === item.Type) {
                if (!apiClient.isMinServerVersion('3.4.1.19')) {
                    return void section.classList.add('hide');
                }
            } else if ('MusicAlbum' !== item.Type || !item.AlbumArtists || !item.AlbumArtists.length) {
                return void section.classList.add('hide');
            }

            var query = {
                IncludeItemTypes: 'MusicAlbum',
                Recursive: true,
                ExcludeItemIds: item.Id,
                SortBy: 'ProductionYear,SortName',
                SortOrder: 'Descending'
            };

            if ('MusicArtist' === item.Type) {
                query.ContributingArtistIds = item.Id;
            } else if (apiClient.isMinServerVersion('3.4.1.18')) {
                query.AlbumArtistIds = item.AlbumArtists[0].Id;
            } else {
                query.ArtistIds = item.AlbumArtists[0].Id;
            }

            apiClient.getItems(apiClient.getCurrentUserId(), query).then(function (result) {
                if (!result.Items.length) {
                    return void section.classList.add('hide');
                }

                section.classList.remove('hide');

                if ('MusicArtist' === item.Type) {
                    section.querySelector('h2').innerHTML = globalize.translate('HeaderAppearsOn');
                } else {
                    section.querySelector('h2').innerHTML = globalize.translate('MoreFromValue', item.AlbumArtists[0].Name);
                }

                cardBuilder.buildCards(result.Items, {
                    parentContainer: section,
                    itemsContainer: section.querySelector('.itemsContainer'),
                    shape: 'autooverflow',
                    sectionTitleTagName: 'h2',
                    scalable: true,
                    coverImage: 'MusicArtist' === item.Type || 'MusicAlbum' === item.Type,
                    showTitle: true,
                    showParentTitle: false,
                    centerText: true,
                    overlayText: false,
                    overlayPlayButton: true,
                    showYear: true
                });
            });
        }
    }

    function renderSimilarItems(page, item, context) {
        var similarCollapsible = page.querySelector('#similarCollapsible');

        if (similarCollapsible) {
            if ('Movie' != item.Type && 'Trailer' != item.Type && 'Series' != item.Type && 'Program' != item.Type && 'Recording' != item.Type && 'MusicAlbum' != item.Type && 'MusicArtist' != item.Type && 'Playlist' != item.Type) {
                return void similarCollapsible.classList.add('hide');
            }

            similarCollapsible.classList.remove('hide');
            var apiClient = connectionManager.getApiClient(item.ServerId);
            var options = {
                userId: apiClient.getCurrentUserId(),
                limit: 12,
                fields: 'PrimaryImageAspectRatio,UserData,CanDelete'
            };

            if ('MusicAlbum' == item.Type && item.AlbumArtists && item.AlbumArtists.length) {
                options.ExcludeArtistIds = item.AlbumArtists[0].Id;
            }

            apiClient.getSimilarItems(item.Id, options).then(function (result) {
                if (!result.Items.length) {
                    return void similarCollapsible.classList.add('hide');
                }

                similarCollapsible.classList.remove('hide');
                var html = '';
                html += cardBuilder.getCardsHtml({
                    items: result.Items,
                    shape: 'autooverflow',
                    showParentTitle: 'MusicAlbum' == item.Type,
                    centerText: true,
                    showTitle: true,
                    context: context,
                    lazy: true,
                    showDetailsMenu: true,
                    coverImage: 'MusicAlbum' == item.Type || 'MusicArtist' == item.Type,
                    overlayPlayButton: true,
                    overlayText: false,
                    showYear: 'Movie' === item.Type || 'Trailer' === item.Type || 'Series' === item.Type
                });
                var similarContent = similarCollapsible.querySelector('.similarContent');
                similarContent.innerHTML = html;
                imageLoader.lazyChildren(similarContent);
            });
        }
    }

    function renderSeriesAirTime(page, item, isStatic) {
        var seriesAirTime = page.querySelector('#seriesAirTime');
        if ('Series' != item.Type) {
            seriesAirTime.classList.add('hide');
            return;
        }
        var html = '';
        if (item.AirDays && item.AirDays.length) {
            if (7 == item.AirDays.length) {
                html += 'daily';
            } else {
                html += item.AirDays.map(function (a) {
                    return a + 's';
                }).join(',');
            }
        }
        if (item.AirTime) {
            html += ' at ' + item.AirTime;
        }
        if (item.Studios.length) {
            if (isStatic) {
                html += ' on ' + item.Studios[0].Name;
            } else {
                var context = inferContext(item);
                var href = appRouter.getRouteUrl(item.Studios[0], {
                    context: context,
                    itemType: 'Studio',
                    serverId: item.ServerId
                });
                html += ' on <a class="textlink button-link" is="emby-linkbutton" href="' + href + '">' + item.Studios[0].Name + '</a>';
            }
        }
        if (html) {
            html = ('Ended' == item.Status ? 'Aired ' : 'Airs ') + html;
            seriesAirTime.innerHTML = html;
            seriesAirTime.classList.remove('hide');
        } else {
            seriesAirTime.classList.add('hide');
        }
    }

    function renderTags(page, item) {
        var itemTags = page.querySelector('.itemTags');
        var tagElements = [];
        var tags = item.Tags || [];

        if ('Program' === item.Type) {
            tags = [];
        }

        for (var i = 0, length = tags.length; i < length; i++) {
            tagElements.push(tags[i]);
        }

        if (tagElements.length) {
            itemTags.innerHTML = globalize.translate('TagsValue', tagElements.join(', '));
            itemTags.classList.remove('hide');
        } else {
            itemTags.innerHTML = '';
            itemTags.classList.add('hide');
        }
    }

    function renderChildren(page, item) {
        var fields = 'ItemCounts,PrimaryImageAspectRatio,BasicSyncInfo,CanDelete,MediaSourceCount';
        var query = {
            ParentId: item.Id,
            Fields: fields
        };

        if ('BoxSet' !== item.Type) {
            query.SortBy = 'SortName';
        }

        var promise;
        var apiClient = connectionManager.getApiClient(item.ServerId);
        var userId = apiClient.getCurrentUserId();

        if ('Series' == item.Type) {
            promise = apiClient.getSeasons(item.Id, {
                userId: userId,
                Fields: fields
            });
        } else if ('Season' == item.Type) {
            fields += ',Overview';
            promise = apiClient.getEpisodes(item.SeriesId, {
                seasonId: item.Id,
                userId: userId,
                Fields: fields
            });
        } else if ('MusicArtist' == item.Type) {
            query.SortBy = 'ProductionYear,SortName';
        }

        promise = promise || apiClient.getItems(apiClient.getCurrentUserId(), query);
        promise.then(function (result) {
            var html = '';
            var scrollX = false;
            var isList = false;
            var childrenItemsContainer = page.querySelector('.childrenItemsContainer');

            if ('MusicAlbum' == item.Type) {
                html = listView.getListViewHtml({
                    items: result.Items,
                    smallIcon: true,
                    showIndex: true,
                    index: 'disc',
                    showIndexNumberLeft: true,
                    playFromHere: true,
                    action: 'playallfromhere',
                    image: false,
                    artist: 'auto',
                    containerAlbumArtists: item.AlbumArtists,
                    addToListButton: true
                });
                isList = true;
            } else if ('Series' == item.Type) {
                scrollX = enableScrollX();
                html = cardBuilder.getCardsHtml({
                    items: result.Items,
                    shape: 'overflowPortrait',
                    showTitle: true,
                    centerText: true,
                    lazy: true,
                    overlayPlayButton: true,
                    allowBottomPadding: !scrollX
                });
            } else if ('Season' == item.Type || 'Episode' == item.Type) {
                if ('Episode' !== item.Type) {
                    isList = true;
                }
                scrollX = 'Episode' == item.Type;
                if (result.Items.length < 2 && 'Episode' === item.Type) {
                    return;
                }

                if ('Episode' === item.Type) {
                    html = cardBuilder.getCardsHtml({
                        items: result.Items,
                        shape: 'overflowBackdrop',
                        showTitle: true,
                        displayAsSpecial: 'Season' == item.Type && item.IndexNumber,
                        playFromHere: true,
                        overlayText: true,
                        lazy: true,
                        showDetailsMenu: true,
                        overlayPlayButton: true,
                        allowBottomPadding: !scrollX,
                        includeParentInfoInTitle: false
                    });
                } else if ('Season' === item.Type) {
                    html = listView.getListViewHtml({
                        items: result.Items,
                        showIndexNumber: false,
                        enableOverview: true,
                        imageSize: 'large',
                        enableSideMediaInfo: false,
                        highlight: false,
                        action: layoutManager.tv ? 'resume' : 'none',
                        infoButton: true,
                        imagePlayButton: true,
                        includeParentInfoInTitle: false
                    });
                }
            }

            if ('BoxSet' !== item.Type) {
                page.querySelector('#childrenCollapsible').classList.remove('hide');
            }
            if (scrollX) {
                childrenItemsContainer.classList.add('scrollX');
                childrenItemsContainer.classList.add('hiddenScrollX');
                childrenItemsContainer.classList.remove('vertical-wrap');
                childrenItemsContainer.classList.remove('vertical-list');
            } else {
                childrenItemsContainer.classList.remove('scrollX');
                childrenItemsContainer.classList.remove('hiddenScrollX');
                childrenItemsContainer.classList.remove('smoothScrollX');
                if (isList) {
                    childrenItemsContainer.classList.add('vertical-list');
                    childrenItemsContainer.classList.remove('vertical-wrap');
                } else {
                    childrenItemsContainer.classList.add('vertical-wrap');
                    childrenItemsContainer.classList.remove('vertical-list');
                }
            }
            childrenItemsContainer.innerHTML = html;
            imageLoader.lazyChildren(childrenItemsContainer);
            if ('BoxSet' == item.Type) {
                var collectionItemTypes = [{
                    name: globalize.translate('HeaderVideos'),
                    mediaType: 'Video'
                }, {
                    name: globalize.translate('HeaderSeries'),
                    type: 'Series'
                }, {
                    name: globalize.translate('HeaderAlbums'),
                    type: 'MusicAlbum'
                }, {
                    name: globalize.translate('HeaderBooks'),
                    type: 'Book'
                }];
                renderCollectionItems(page, item, collectionItemTypes, result.Items);
            }
        });

        if ('Season' == item.Type) {
            page.querySelector('#childrenTitle').innerHTML = globalize.translate('HeaderEpisodes');
        } else if ('Series' == item.Type) {
            page.querySelector('#childrenTitle').innerHTML = globalize.translate('HeaderSeasons');
        } else if ('MusicAlbum' == item.Type) {
            page.querySelector('#childrenTitle').innerHTML = globalize.translate('HeaderTracks');
        } else {
            page.querySelector('#childrenTitle').innerHTML = globalize.translate('HeaderItems');
        }

        if ('MusicAlbum' == item.Type || 'Season' == item.Type) {
            page.querySelector('.childrenSectionHeader').classList.add('hide');
            page.querySelector('#childrenCollapsible').classList.add('verticalSection-extrabottompadding');
        } else {
            page.querySelector('.childrenSectionHeader').classList.remove('hide');
        }
    }

    function renderItemsByName(page, item) {
        require('scripts/itembynamedetailpage'.split(','), function () {
            window.ItemsByName.renderItems(page, item);
        });
    }

    function renderPlaylistItems(page, item) {
        require('scripts/playlistedit'.split(','), function () {
            PlaylistViewer.render(page, item);
        });
    }

    function renderProgramsForChannel(page, result) {
        var html = '';
        var currentItems = [];
        var currentStartDate = null;

        for (var i = 0, length = result.Items.length; i < length; i++) {
            var item = result.Items[i];
            var itemStartDate = datetime.parseISO8601Date(item.StartDate);

            if (!(currentStartDate && currentStartDate.toDateString() === itemStartDate.toDateString())) {
                if (currentItems.length) {
                    html += '<div class="verticalSection verticalDetailSection">';
                    html += '<h2 class="sectionTitle padded-left">' + datetime.toLocaleDateString(currentStartDate, {
                        weekday: 'long',
                        month: 'long',
                        day: 'numeric'
                    }) + '</h2>';
                    html += '<div is="emby-itemscontainer" class="vertical-list padded-left padded-right">' + listView.getListViewHtml({
                        items: currentItems,
                        enableUserDataButtons: false,
                        showParentTitle: true,
                        image: false,
                        showProgramTime: true,
                        mediaInfo: false,
                        parentTitleWithTitle: true
                    }) + '</div></div>';
                }

                currentStartDate = itemStartDate;
                currentItems = [];
            }

            currentItems.push(item);
        }

        if (currentItems.length) {
            html += '<div class="verticalSection verticalDetailSection">';
            html += '<h2 class="sectionTitle padded-left">' + datetime.toLocaleDateString(currentStartDate, {
                weekday: 'long',
                month: 'long',
                day: 'numeric'
            }) + '</h2>';
            html += '<div is="emby-itemscontainer" class="vertical-list padded-left padded-right">' + listView.getListViewHtml({
                items: currentItems,
                enableUserDataButtons: false,
                showParentTitle: true,
                image: false,
                showProgramTime: true,
                mediaInfo: false,
                parentTitleWithTitle: true
            }) + '</div></div>';
        }

        page.querySelector('.programGuide').innerHTML = html;
    }

    function renderChannelGuide(page, apiClient, item) {
        if ('TvChannel' === item.Type) {
            page.querySelector('.programGuideSection').classList.remove('hide');
            apiClient.getLiveTvPrograms({
                ChannelIds: item.Id,
                UserId: apiClient.getCurrentUserId(),
                HasAired: false,
                SortBy: 'StartDate',
                EnableTotalRecordCount: false,
                EnableImages: false,
                ImageTypeLimit: 0,
                EnableUserData: false
            }).then(function (result) {
                renderProgramsForChannel(page, result);
            });
        }
    }

    function renderSeriesSchedule(page, item) {
        var apiClient = connectionManager.getApiClient(item.ServerId);
        apiClient.getLiveTvPrograms({
            UserId: apiClient.getCurrentUserId(),
            HasAired: false,
            SortBy: 'StartDate',
            EnableTotalRecordCount: false,
            EnableImages: false,
            ImageTypeLimit: 0,
            Limit: 50,
            EnableUserData: false,
            LibrarySeriesId: item.Id
        }).then(function (result) {
            if (result.Items.length) {
                page.querySelector('#seriesScheduleSection').classList.remove('hide');
            } else {
                page.querySelector('#seriesScheduleSection').classList.add('hide');
            }

            page.querySelector('#seriesScheduleList').innerHTML = listView.getListViewHtml({
                items: result.Items,
                enableUserDataButtons: false,
                showParentTitle: false,
                image: false,
                showProgramDateTime: true,
                mediaInfo: false,
                showTitle: true,
                moreButton: false,
                action: 'programdialog'
            });
            loading.hide();
        });
    }

    function inferContext(item) {
        if ('Movie' === item.Type || 'BoxSet' === item.Type) {
            return 'movies';
        }

        if ('Series' === item.Type || 'Season' === item.Type || 'Episode' === item.Type) {
            return 'tvshows';
        }

        if ('MusicArtist' === item.Type || 'MusicAlbum' === item.Type || 'Audio' === item.Type || 'AudioBook' === item.Type) {
            return 'music';
        }

        if ('Program' === item.Type) {
            return 'livetv';
        }

        return null;
    }

    function filterItemsByCollectionItemType(items, typeInfo) {
        return items.filter(function (item) {
            if (typeInfo.mediaType) {
                return item.MediaType == typeInfo.mediaType;
            }

            return item.Type == typeInfo.type;
        });
    }

    function canPlaySomeItemInCollection(items) {
        var i = 0;

        for (var length = items.length; i < length; i++) {
            if (playbackManager.canPlay(items[i])) {
                return true;
            }
        }

        return false;
    }

    function renderCollectionItems(page, parentItem, types, items) {
        page.querySelector('.collectionItems').innerHTML = '';
        var i;
        var length;

        for (i = 0, length = types.length; i < length; i++) {
            var type = types[i];
            var typeItems = filterItemsByCollectionItemType(items, type);

            if (typeItems.length) {
                renderCollectionItemType(page, parentItem, type, typeItems);
            }
        }

        var otherType = {
            name: globalize.translate('HeaderOtherItems')
        };
        var otherTypeItems = items.filter(function (curr) {
            return !types.filter(function (t) {
                return filterItemsByCollectionItemType([curr], t).length > 0;
            }).length;
        });

        if (otherTypeItems.length) {
            renderCollectionItemType(page, parentItem, otherType, otherTypeItems);
        }

        if (!items.length) {
            renderCollectionItemType(page, parentItem, {
                name: globalize.translate('HeaderItems')
            }, items);
        }

        var containers = page.querySelectorAll('.collectionItemsContainer');

        var notifyRefreshNeeded = function () {
            renderChildren(page, parentItem);
        };

        for (i = 0, length = containers.length; i < length; i++) {
            containers[i].notifyRefreshNeeded = notifyRefreshNeeded;
        }

        // if nothing in the collection can be played hide play and shuffle buttons
        if (!canPlaySomeItemInCollection(items)) {
            hideAll(page, 'btnPlay', false);
            hideAll(page, 'btnShuffle', false);
        }

        // HACK: Call autoFocuser again because btnPlay may be hidden, but focused by reloadFromItem
        // FIXME: Sometimes focus does not move until all (?) sections are loaded
        require(['autoFocuser'], function (autoFocuser) {
            autoFocuser.autoFocus(page);
        });
    }

    function renderCollectionItemType(page, parentItem, type, items) {
        var html = '';
        html += '<div class="verticalSection">';
        html += '<div class="sectionTitleContainer sectionTitleContainer-cards padded-left">';
        html += '<h2 class="sectionTitle sectionTitle-cards">';
        html += '<span>' + type.name + '</span>';
        html += '</h2>';
        html += '<button class="btnAddToCollection sectionTitleButton" type="button" is="paper-icon-button-light" style="margin-left:1em;"><span class="material-icons add"></span></button>';
        html += '</div>';
        html += '<div is="emby-itemscontainer" class="itemsContainer collectionItemsContainer vertical-wrap padded-left padded-right">';
        var shape = 'MusicAlbum' == type.type ? getSquareShape(false) : getPortraitShape(false);
        html += cardBuilder.getCardsHtml({
            items: items,
            shape: shape,
            showTitle: true,
            showYear: 'Video' === type.mediaType || 'Series' === type.type,
            centerText: true,
            lazy: true,
            showDetailsMenu: true,
            overlayMoreButton: true,
            showAddToCollection: false,
            showRemoveFromCollection: true,
            collectionId: parentItem.Id
        });
        html += '</div>';
        html += '</div>';
        var collectionItems = page.querySelector('.collectionItems');
        collectionItems.insertAdjacentHTML('beforeend', html);
        imageLoader.lazyChildren(collectionItems);
        collectionItems.querySelector('.btnAddToCollection').addEventListener('click', function () {
            require(['alert'], function (alert) {
                alert({
                    text: globalize.translate('AddItemToCollectionHelp'),
                    html: globalize.translate('AddItemToCollectionHelp') + '<br/><br/><a is="emby-linkbutton" class="button-link" target="_blank" href="https://web.archive.org/web/20181216120305/https://github.com/MediaBrowser/Wiki/wiki/Collections">' + globalize.translate('ButtonLearnMore') + '</a>'
                });
            });
        });
    }

    function renderMusicVideos(page, item, user) {
        connectionManager.getApiClient(item.ServerId).getItems(user.Id, {
            SortBy: 'SortName',
            SortOrder: 'Ascending',
            IncludeItemTypes: 'MusicVideo',
            Recursive: true,
            Fields: 'PrimaryImageAspectRatio,BasicSyncInfo,CanDelete,MediaSourceCount',
            AlbumIds: item.Id
        }).then(function (result) {
            if (result.Items.length) {
                page.querySelector('#musicVideosCollapsible').classList.remove('hide');
                var musicVideosContent = page.querySelector('.musicVideosContent');
                musicVideosContent.innerHTML = getVideosHtml(result.Items, user);
                imageLoader.lazyChildren(musicVideosContent);
            } else {
                page.querySelector('#musicVideosCollapsible').classList.add('hide');
            }
        });
    }

    function renderAdditionalParts(page, item, user) {
        connectionManager.getApiClient(item.ServerId).getAdditionalVideoParts(user.Id, item.Id).then(function (result) {
            if (result.Items.length) {
                page.querySelector('#additionalPartsCollapsible').classList.remove('hide');
                var additionalPartsContent = page.querySelector('#additionalPartsContent');
                additionalPartsContent.innerHTML = getVideosHtml(result.Items, user);
                imageLoader.lazyChildren(additionalPartsContent);
            } else {
                page.querySelector('#additionalPartsCollapsible').classList.add('hide');
            }
        });
    }

    function renderScenes(page, item) {
        var chapters = item.Chapters || [];

        if (chapters.length && !chapters[0].ImageTag && (chapters = []), chapters.length) {
            page.querySelector('#scenesCollapsible').classList.remove('hide');
            var scenesContent = page.querySelector('#scenesContent');

            require(['chaptercardbuilder'], function (chaptercardbuilder) {
                chaptercardbuilder.buildChapterCards(item, chapters, {
                    itemsContainer: scenesContent,
                    backdropShape: 'overflowBackdrop',
                    squareShape: 'overflowSquare'
                });
            });
        } else {
            page.querySelector('#scenesCollapsible').classList.add('hide');
        }
    }

    function getVideosHtml(items, user, limit, moreButtonClass) {
        var html = cardBuilder.getCardsHtml({
            items: items,
            shape: 'auto',
            showTitle: true,
            action: 'play',
            overlayText: false,
            centerText: true,
            showRuntime: true
        });

        if (limit && items.length > limit) {
            html += '<p style="margin: 0;padding-left:5px;"><button is="emby-button" type="button" class="raised more ' + moreButtonClass + '">' + globalize.translate('ButtonMore') + '</button></p>';
        }

        return html;
    }

    function renderSpecials(page, item, user, limit) {
        connectionManager.getApiClient(item.ServerId).getSpecialFeatures(user.Id, item.Id).then(function (specials) {
            var specialsContent = page.querySelector('#specialsContent');
            specialsContent.innerHTML = getVideosHtml(specials, user, limit, 'moreSpecials');
            imageLoader.lazyChildren(specialsContent);
        });
    }

    function renderCast(page, item) {
        var people = (item.People || []).filter(function (p) {
            return 'Director' !== p.Type;
        });

        if (!people.length) {
            return void page.querySelector('#castCollapsible').classList.add('hide');
        }

        page.querySelector('#castCollapsible').classList.remove('hide');
        var castContent = page.querySelector('#castContent');

        require(['peoplecardbuilder'], function (peoplecardbuilder) {
            peoplecardbuilder.buildPeopleCards(people, {
                itemsContainer: castContent,
                coverImage: true,
                serverId: item.ServerId,
                shape: 'overflowPortrait'
            });
        });
    }

    function itemDetailPage() {
        var self = this;
        self.setInitialCollapsibleState = setInitialCollapsibleState;
        self.renderDetails = renderDetails;
        self.renderCast = renderCast;
    }

    function bindAll(view, selector, eventName, fn) {
        var i;
        var length;
        var elems = view.querySelectorAll(selector);

        for (i = 0, length = elems.length; i < length; i++) {
            elems[i].addEventListener(eventName, fn);
        }
    }

    function onTrackSelectionsSubmit(e) {
        e.preventDefault();
        return false;
    }

    window.ItemDetailPage = new itemDetailPage();
    return function (view, params) {
        function reload(instance, page, params) {
            loading.show();
            var apiClient = params.serverId ? connectionManager.getApiClient(params.serverId) : ApiClient;
            var promises = [getPromise(apiClient, params), apiClient.getCurrentUser()];
            Promise.all(promises).then(function (responses) {
                var item = responses[0];
                var user = responses[1];
                currentItem = item;
                reloadFromItem(instance, page, params, item, user);
            });
        }

        function splitVersions(instance, page, apiClient, params) {
            require(['confirm'], function (confirm) {
                confirm('Are you sure you wish to split the media sources into separate items?', 'Split Media Apart').then(function () {
                    loading.show();
                    apiClient.ajax({
                        type: 'DELETE',
                        url: apiClient.getUrl('Videos/' + params.id + '/AlternateSources')
                    }).then(function () {
                        loading.hide();
                        reload(instance, page, params);
                    });
                });
            });
        }

        function getPlayOptions(startPosition) {
            var audioStreamIndex = view.querySelector('.selectAudio').value || null;
            return {
                startPositionTicks: startPosition,
                mediaSourceId: view.querySelector('.selectSource').value,
                audioStreamIndex: audioStreamIndex,
                subtitleStreamIndex: view.querySelector('.selectSubtitles').value
            };
        }

        function playItem(item, startPosition) {
            var playOptions = getPlayOptions(startPosition);
            playOptions.items = [item];
            playbackManager.play(playOptions);
        }

        function playTrailer() {
            playbackManager.playTrailers(currentItem);
        }

        function playCurrentItem(button, mode) {
            var item = currentItem;

            if ('Program' === item.Type) {
                var apiClient = connectionManager.getApiClient(item.ServerId);
                return void apiClient.getLiveTvChannel(item.ChannelId, apiClient.getCurrentUserId()).then(function (channel) {
                    playbackManager.play({
                        items: [channel]
                    });
                });
            }

            playItem(item, item.UserData && 'resume' === mode ? item.UserData.PlaybackPositionTicks : 0);
        }

        function onPlayClick() {
            playCurrentItem(this, this.getAttribute('data-mode'));
        }

        function onInstantMixClick() {
            playbackManager.instantMix(currentItem);
        }

        function onShuffleClick() {
            playbackManager.shuffle(currentItem);
        }

        function onDeleteClick() {
            require(['deleteHelper'], function (deleteHelper) {
                deleteHelper.deleteItem({
                    item: currentItem,
                    navigate: true
                });
            });
        }

        function onCancelSeriesTimerClick() {
            require(['recordingHelper'], function (recordingHelper) {
                recordingHelper.cancelSeriesTimerWithConfirmation(currentItem.Id, currentItem.ServerId).then(function () {
                    Dashboard.navigate('livetv.html');
                });
            });
        }

        function onCancelTimerClick() {
            require(['recordingHelper'], function (recordingHelper) {
                recordingHelper.cancelTimer(connectionManager.getApiClient(currentItem.ServerId), currentItem.TimerId).then(function () {
                    reload(self, view, params);
                });
            });
        }

        function onPlayTrailerClick() {
            playTrailer();
        }

        function onDownloadClick() {
            require(['fileDownloader'], function (fileDownloader) {
                var downloadHref = apiClient.getItemDownloadUrl(currentItem.Id);
                fileDownloader.download([{
                    url: downloadHref,
                    itemId: currentItem.Id,
                    serverId: currentItem.serverId
                }]);
            });
        }

        function onMoreCommandsClick() {
            var button = this;
            apiClient.getCurrentUser().then(function (user) {
                itemContextMenu.show(getContextMenuOptions(currentItem, user, button)).then(function (result) {
                    if (result.deleted) {
                        appRouter.goHome();
                    } else if (result.updated) {
                        reload(self, view, params);
                    }
                });
            });
        }

        function onPlayerChange() {
            renderTrackSelections(view, self, currentItem);
            setTrailerButtonVisibility(view, currentItem);
        }

        function editImages() {
            return new Promise(function (resolve, reject) {
                require(['imageEditor'], function (imageEditor) {
                    imageEditor.show({
                        itemId: currentItem.Id,
                        serverId: currentItem.ServerId
                    }).then(resolve, reject);
                });
            });
        }

        function onWebSocketMessage(e, data) {
            var msg = data;

            if ('UserDataChanged' === msg.MessageType && currentItem && msg.Data.UserId == apiClient.getCurrentUserId()) {
                var key = currentItem.UserData.Key;
                var userData = msg.Data.UserDataList.filter(function (u) {
                    return u.Key == key;
                })[0];

                if (userData) {
                    currentItem.UserData = userData;
                    reloadPlayButtons(view, currentItem);
                    refreshImage(view, currentItem);
                }
            }
        }

        var currentItem;
        var self = this;
        var apiClient = params.serverId ? connectionManager.getApiClient(params.serverId) : ApiClient;
        view.querySelectorAll('.btnPlay');
        bindAll(view, '.btnPlay', 'click', onPlayClick);
        bindAll(view, '.btnResume', 'click', onPlayClick);
        bindAll(view, '.btnInstantMix', 'click', onInstantMixClick);
        bindAll(view, '.btnShuffle', 'click', onShuffleClick);
        bindAll(view, '.btnPlayTrailer', 'click', onPlayTrailerClick);
        bindAll(view, '.btnCancelSeriesTimer', 'click', onCancelSeriesTimerClick);
        bindAll(view, '.btnCancelTimer', 'click', onCancelTimerClick);
        bindAll(view, '.btnDeleteItem', 'click', onDeleteClick);
        bindAll(view, '.btnDownload', 'click', onDownloadClick);
        view.querySelector('.trackSelections').addEventListener('submit', onTrackSelectionsSubmit);
        view.querySelector('.btnSplitVersions').addEventListener('click', function () {
            splitVersions(self, view, apiClient, params);
        });
        bindAll(view, '.btnMoreCommands', 'click', onMoreCommandsClick);
        view.querySelector('.selectSource').addEventListener('change', function () {
            renderVideoSelections(view, self._currentPlaybackMediaSources);
            renderAudioSelections(view, self._currentPlaybackMediaSources);
            renderSubtitleSelections(view, self._currentPlaybackMediaSources);
        });
        view.addEventListener('click', function (e) {
            if (dom.parentWithClass(e.target, 'moreScenes')) {
                renderScenes(view, currentItem);
            } else if (dom.parentWithClass(e.target, 'morePeople')) {
                renderCast(view, currentItem);
            } else if (dom.parentWithClass(e.target, 'moreSpecials')) {
                apiClient.getCurrentUser().then(function (user) {
                    renderSpecials(view, currentItem, user);
                });
            }
        });
        view.querySelector('.detailImageContainer').addEventListener('click', function (e) {
            if (dom.parentWithClass(e.target, 'itemDetailGalleryLink')) {
                editImages().then(function () {
                    reload(self, view, params);
                });
            }
        });
        view.addEventListener('viewshow', function (e) {
            var page = this;

            if (layoutManager.mobile) {
                libraryMenu.setTransparentMenu(true);
            }

            if (e.detail.isRestored) {
                if (currentItem) {
                    Emby.Page.setTitle('');
                    renderTrackSelections(page, self, currentItem, true);
                }
            } else {
                reload(self, page, params);
            }

            events.on(apiClient, 'message', onWebSocketMessage);
            events.on(playbackManager, 'playerchange', onPlayerChange);
        });
        view.addEventListener('viewbeforehide', function () {
            events.off(apiClient, 'message', onWebSocketMessage);
            events.off(playbackManager, 'playerchange', onPlayerChange);
            libraryMenu.setTransparentMenu(false);
        });
        view.addEventListener('viewdestroy', function () {
            currentItem = null;
            self._currentPlaybackMediaSources = null;
            self.currentRecordingFields = null;
        });
    };
});<|MERGE_RESOLUTION|>--- conflicted
+++ resolved
@@ -486,13 +486,8 @@
                 index: 0,
                 tag: item.ImageTags.Thumb
             });
-<<<<<<< HEAD
-            page.classList.remove("noBackdrop");
+            page.classList.remove('noBackdrop');
             imageLoader.lazyImage(itemBackdropElement, imgUrl);
-=======
-            page.classList.remove('noBackdrop');
-            imageLoader.lazyImage(itemBackdropElement, imgUrl, false);
->>>>>>> 81b6be82
             hasbackdrop = true;
         } else if (usePrimaryImage && item.ImageTags && item.ImageTags.Primary) {
             imgUrl = apiClient.getScaledImageUrl(item.Id, {
@@ -501,13 +496,8 @@
                 index: 0,
                 tag: item.ImageTags.Primary
             });
-<<<<<<< HEAD
-            page.classList.remove("noBackdrop");
+            page.classList.remove('noBackdrop');
             imageLoader.lazyImage(itemBackdropElement, imgUrl);
-=======
-            page.classList.remove('noBackdrop');
-            imageLoader.lazyImage(itemBackdropElement, imgUrl, false);
->>>>>>> 81b6be82
             hasbackdrop = true;
         } else if (item.BackdropImageTags && item.BackdropImageTags.length) {
             imgUrl = apiClient.getScaledImageUrl(item.Id, {
@@ -516,13 +506,8 @@
                 index: 0,
                 tag: item.BackdropImageTags[0]
             });
-<<<<<<< HEAD
-            page.classList.remove("noBackdrop");
+            page.classList.remove('noBackdrop');
             imageLoader.lazyImage(itemBackdropElement, imgUrl);
-=======
-            page.classList.remove('noBackdrop');
-            imageLoader.lazyImage(itemBackdropElement, imgUrl, false);
->>>>>>> 81b6be82
             hasbackdrop = true;
         } else if (item.ParentBackdropItemId && item.ParentBackdropImageTags && item.ParentBackdropImageTags.length) {
             imgUrl = apiClient.getScaledImageUrl(item.ParentBackdropItemId, {
@@ -531,13 +516,8 @@
                 index: 0,
                 tag: item.ParentBackdropImageTags[0]
             });
-<<<<<<< HEAD
-            page.classList.remove("noBackdrop");
+            page.classList.remove('noBackdrop');
             imageLoader.lazyImage(itemBackdropElement, imgUrl);
-=======
-            page.classList.remove('noBackdrop');
-            imageLoader.lazyImage(itemBackdropElement, imgUrl, false);
->>>>>>> 81b6be82
             hasbackdrop = true;
         } else if (item.ImageTags && item.ImageTags.Thumb) {
             imgUrl = apiClient.getScaledImageUrl(item.Id, {
@@ -546,13 +526,8 @@
                 index: 0,
                 tag: item.ImageTags.Thumb
             });
-<<<<<<< HEAD
-            page.classList.remove("noBackdrop");
+            page.classList.remove('noBackdrop');
             imageLoader.lazyImage(itemBackdropElement, imgUrl);
-=======
-            page.classList.remove('noBackdrop');
-            imageLoader.lazyImage(itemBackdropElement, imgUrl, false);
->>>>>>> 81b6be82
             hasbackdrop = true;
         } else {
             itemBackdropElement.style.backgroundImage = '';
