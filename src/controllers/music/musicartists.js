define(['layoutManager', 'loading', 'events', 'libraryBrowser', 'imageLoader', 'alphaPicker', 'listView', 'cardBuilder', 'apphost', 'userSettings', 'emby-itemscontainer'], function (layoutManager, loading, events, libraryBrowser, imageLoader, AlphaPicker, listView, cardBuilder, appHost, userSettings) {
    'use strict';

<<<<<<< HEAD
    loading = loading.default || loading;
=======
    libraryBrowser = libraryBrowser.default || libraryBrowser;
>>>>>>> 9e9a6ecf

    return function (view, params, tabContent) {
        function getPageData(context) {
            var key = getSavedQueryKey(context);
            var pageData = data[key];

            if (!pageData) {
                var queryValues = {
                    SortBy: 'SortName',
                    SortOrder: 'Ascending',
                    Recursive: true,
                    Fields: 'PrimaryImageAspectRatio,SortName,BasicSyncInfo',
                    StartIndex: 0,
                    ImageTypeLimit: 1,
                    EnableImageTypes: 'Primary,Backdrop,Banner,Thumb'
                };

                if (userSettings.libraryPageSize() > 0) {
                    queryValues['Limit'] = userSettings.libraryPageSize();
                }

                pageData = data[key] = {
                    query: queryValues,
                    view: libraryBrowser.getSavedView(key) || 'Poster'
                };
                pageData.query.ParentId = params.topParentId;
                libraryBrowser.loadSavedQueryValues(key, pageData.query);
            }

            return pageData;
        }

        function getQuery(context) {
            return getPageData(context).query;
        }

        function getSavedQueryKey(context) {
            if (!context.savedQueryKey) {
                context.savedQueryKey = libraryBrowser.getSavedQueryKey(self.mode);
            }

            return context.savedQueryKey;
        }

        function onViewStyleChange() {
            var viewStyle = self.getCurrentViewStyle();
            var itemsContainer = tabContent.querySelector('.itemsContainer');

            if ('List' == viewStyle) {
                itemsContainer.classList.add('vertical-list');
                itemsContainer.classList.remove('vertical-wrap');
            } else {
                itemsContainer.classList.remove('vertical-list');
                itemsContainer.classList.add('vertical-wrap');
            }

            itemsContainer.innerHTML = '';
        }

        function reloadItems(page) {
            loading.show();
            isLoading = true;
            var query = getQuery(page);
            var promise = self.mode == 'albumartists' ?
                ApiClient.getAlbumArtists(ApiClient.getCurrentUserId(), query) :
                ApiClient.getArtists(ApiClient.getCurrentUserId(), query);
            promise.then(function (result) {
                function onNextPageClick() {
                    if (isLoading) {
                        return;
                    }

                    if (userSettings.libraryPageSize() > 0) {
                        query.StartIndex += query.Limit;
                    }
                    reloadItems(tabContent);
                }

                function onPreviousPageClick() {
                    if (isLoading) {
                        return;
                    }

                    if (userSettings.libraryPageSize() > 0) {
                        query.StartIndex = Math.max(0, query.StartIndex - query.Limit);
                    }
                    reloadItems(tabContent);
                }

                window.scrollTo(0, 0);
                updateFilterControls(page);
                var html;
                var pagingHtml = libraryBrowser.getQueryPagingHtml({
                    startIndex: query.StartIndex,
                    limit: query.Limit,
                    totalRecordCount: result.TotalRecordCount,
                    showLimit: false,
                    updatePageSizeSetting: false,
                    addLayoutButton: false,
                    sortButton: false,
                    filterButton: false
                });
                var viewStyle = self.getCurrentViewStyle();
                if (viewStyle == 'List') {
                    html = listView.getListViewHtml({
                        items: result.Items,
                        sortBy: query.SortBy
                    });
                } else if (viewStyle == 'PosterCard') {
                    html = cardBuilder.getCardsHtml({
                        items: result.Items,
                        shape: 'square',
                        context: 'music',
                        showTitle: true,
                        coverImage: true,
                        cardLayout: true
                    });
                } else {
                    html = cardBuilder.getCardsHtml({
                        items: result.Items,
                        shape: 'square',
                        context: 'music',
                        showTitle: true,
                        coverImage: true,
                        lazy: true,
                        centerText: true,
                        overlayPlayButton: true
                    });
                }
                var i;
                var length;
                var elems = tabContent.querySelectorAll('.paging');

                for (i = 0, length = elems.length; i < length; i++) {
                    elems[i].innerHTML = pagingHtml;
                }

                elems = tabContent.querySelectorAll('.btnNextPage');
                for (i = 0, length = elems.length; i < length; i++) {
                    elems[i].addEventListener('click', onNextPageClick);
                }

                elems = tabContent.querySelectorAll('.btnPreviousPage');
                for (i = 0, length = elems.length; i < length; i++) {
                    elems[i].addEventListener('click', onPreviousPageClick);
                }

                var itemsContainer = tabContent.querySelector('.itemsContainer');
                itemsContainer.innerHTML = html;
                imageLoader.lazyChildren(itemsContainer);
                libraryBrowser.saveQueryValues(getSavedQueryKey(page), query);
                loading.hide();
                isLoading = false;

                require(['autoFocuser'], function (autoFocuser) {
                    autoFocuser.autoFocus(tabContent);
                });
            });
        }

        function updateFilterControls(tabContent) {
            var query = getQuery(tabContent);
            self.alphaPicker.value(query.NameStartsWithOrGreater);
        }

        var self = this;
        var data = {};
        var isLoading = false;

        self.showFilterMenu = function () {
            require(['components/filterdialog/filterdialog'], function ({default: filterDialogFactory}) {
                var filterDialog = new filterDialogFactory({
                    query: getQuery(tabContent),
                    mode: self.mode,
                    serverId: ApiClient.serverId()
                });
                events.on(filterDialog, 'filterchange', function () {
                    getQuery(tabContent).StartIndex = 0;
                    reloadItems(tabContent);
                });
                filterDialog.show();
            });
        };

        self.getCurrentViewStyle = function () {
            return getPageData(tabContent).view;
        };

        function initPage(tabContent) {
            var alphaPickerElement = tabContent.querySelector('.alphaPicker');
            var itemsContainer = tabContent.querySelector('.itemsContainer');

            alphaPickerElement.addEventListener('alphavaluechanged', function (e) {
                var newValue = e.detail.value;
                var query = getQuery(tabContent);
                query.NameStartsWithOrGreater = newValue;
                query.StartIndex = 0;
                reloadItems(tabContent);
            });
            self.alphaPicker = new AlphaPicker.default({
                element: alphaPickerElement,
                valueChangeEvent: 'click'
            });

            tabContent.querySelector('.alphaPicker').classList.add('alphabetPicker-right');
            alphaPickerElement.classList.add('alphaPicker-fixed-right');
            itemsContainer.classList.add('padded-right-withalphapicker');

            tabContent.querySelector('.btnFilter').addEventListener('click', function () {
                self.showFilterMenu();
            });
            var btnSelectView = tabContent.querySelector('.btnSelectView');
            btnSelectView.addEventListener('click', function (e) {
                libraryBrowser.showLayoutMenu(e.target, self.getCurrentViewStyle(), 'List,Poster,PosterCard'.split(','));
            });
            btnSelectView.addEventListener('layoutchange', function (e) {
                var viewStyle = e.detail.viewStyle;
                getPageData(tabContent).view = viewStyle;
                libraryBrowser.saveViewSetting(getSavedQueryKey(tabContent), viewStyle);
                getQuery(tabContent).StartIndex = 0;
                onViewStyleChange();
                reloadItems(tabContent);
            });
        }

        initPage(tabContent);
        onViewStyleChange();

        self.renderTab = function () {
            reloadItems(tabContent);
            updateFilterControls(tabContent);
        };

        self.destroy = function () {};
    };
});<|MERGE_RESOLUTION|>--- conflicted
+++ resolved
@@ -1,11 +1,8 @@
 define(['layoutManager', 'loading', 'events', 'libraryBrowser', 'imageLoader', 'alphaPicker', 'listView', 'cardBuilder', 'apphost', 'userSettings', 'emby-itemscontainer'], function (layoutManager, loading, events, libraryBrowser, imageLoader, AlphaPicker, listView, cardBuilder, appHost, userSettings) {
     'use strict';
 
-<<<<<<< HEAD
     loading = loading.default || loading;
-=======
     libraryBrowser = libraryBrowser.default || libraryBrowser;
->>>>>>> 9e9a6ecf
 
     return function (view, params, tabContent) {
         function getPageData(context) {
