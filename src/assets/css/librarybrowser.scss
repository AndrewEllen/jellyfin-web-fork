// The padding of the header content on mobile needs to be adjusted
// based on the size of the poster card (values from card.scss)
@mixin header-poster-padding() {
    padding-left: 37.5%;

    @media all and (min-width: 43.75em) {
        padding-left: 25%;
    }

    @media all and (min-width: 50em) {
        padding-left: 20%;
    }

    @media all and (min-width: 75em) {
        padding-left: 16.666666666666666666666666666667%;
    }

    @media all and (min-width: 87.5em) {
        padding-left: 14.285714285714285714285714285714%;
    }

    @media all and (min-width: 100em) {
        padding-left: 12.5%;
    }

    @media all and (min-width: 120em) {
        padding-left: 11.111111111111111111111111111111%;
    }

    @media all and (min-width: 131.25em) {
        padding-left: 10%;
    }
}

@mixin header-poster-padding-rtl() {
    padding-left: unset;
    padding-right: 37.5%;

    @media all and (min-width: 43.75em) {
        padding-right: 25%;
    }

    @media all and (min-width: 50em) {
        padding-right: 20%;
    }

    @media all and (min-width: 75em) {
        padding-right: 16.666666666666666666666666666667%;
    }

    @media all and (min-width: 87.5em) {
        padding-right: 14.285714285714285714285714285714%;
    }

    @media all and (min-width: 100em) {
        padding-right: 12.5%;
    }

    @media all and (min-width: 120em) {
        padding-right: 11.111111111111111111111111111111%;
    }

    @media all and (min-width: 131.25em) {
        padding-right: 10%;
    }
}

.headerUserImage,
.navMenuOption,
.pageTitle {
    vertical-align: middle;
}

.detailButton,
.itemLinks,
.listPaging,
.sectionTabs,
.viewSettings {
    text-align: center;
}

.headerSelectedPlayer,
.itemMiscInfo,
.navMenuOptionText {
    -o-text-overflow: ellipsis;
    text-overflow: ellipsis;
    overflow: hidden;
}

.libraryPage {
    padding-top: 7em !important;
}

.itemDetailPage {
    padding-top: 0 !important;
}

.layout-tv .itemDetailPage {
    padding-top: 4.2em !important;
}

.standalonePage {
    padding-top: 4.5em !important;
}

.wizardPage {
    padding-top: 7em !important;
}

.libraryPage:not(.noSecondaryNavPage) {
    padding-top: 7.5em !important;
}

.absolutePageTabContent {
    position: absolute;
    left: 0;
    right: 0;
    bottom: 0;
    z-index: 1;
    margin: 0 !important;
    top: 6.9em !important;
    transition: transform 0.2s ease-out;
}

.pageTabContent:not(.is-active) {
    display: none !important;
}

.headerUserImage {
    background-size: contain;
    background-repeat: no-repeat;
    background-position: center center;
    border-radius: 100em;
    display: inline-block;
}

.headerUserButtonRound div {
    border-radius: 100em;
    background-size: cover;
    background-repeat: no-repeat;
    background-position: center center;
}

.headerButton {
    flex-shrink: 0;
}

.hideMainDrawer .mainDrawerButton {
    display: none;
}

.headerLeft {
    display: flex;
    align-items: center;
    flex-grow: 1;
    overflow: hidden;
    justify-content: flex-start;
}

.headerRight {
    display: flex;
    align-items: center;
    justify-content: flex-end;
}

.noHeaderRight .headerRight,
.noHomeButtonHeader .headerHomeButton {
    display: none !important;
}

.pageTitle {
    display: inline-flex;
    height: 1.7em;
    align-items: center;
    flex-shrink: 1;

    [dir="ltr"] & {
        margin: 0 0 0 0.5em;
    }

    [dir="rtl"] & {
        margin: 0 0.5em 0 0;
    }
}

.pageTitleWithDefaultLogo {
    margin-top: 0;
}

.headerLeft,
.skinHeader {
    display: flex;
}

.detailButton,
.skinHeader {
    flex-direction: column;
}

.pageTitleWithLogo {
    background-position: left center;
    background-size: contain;
    background-repeat: no-repeat;
    width: 13.2em;

    [dir='rtl'] & {
        background-position: right center;
    }
}

.skinHeader {
    position: fixed;
    right: 0;
    left: 0;
    z-index: 999;
    top: 0;
    border: 0;
    display: flex;
    flex-direction: column;
    contain: layout style paint;
    transition: background ease-in-out 0.5s;
    padding-left: env(safe-area-inset-left);
    padding-right: env(safe-area-inset-right);
    padding-top: env(safe-area-inset-top);
}

.layout-tv .skinHeader {
    /* In TV layout, it makes more sense to keep the top bar at the top of the page
       Having it follow the view only makes us lose vertical space, while not being focusable */
    position: relative;
}

.hiddenViewMenuBar .skinHeader {
    display: none;
}

.headerTop {
    padding: 0.54em 0;
}

.sectionTabs {
    width: 100%;
}

.layout-tv .sectionTabs {
    width: 55%;
}

.selectedMediaFolder {
    background-color: #f2f2f2 !important;
}

.navMenuOption {
    display: flex !important;
    align-items: center;
    text-decoration: none;
    color: inherit;
    flex-grow: 1;
    font-weight: 400 !important;
    margin: 0 !important;
    border-radius: 0 !important;

    [dir="ltr"] & {
        padding: 0.9em 0 0.9em 2.4em !important;
    }

    [dir="rtl"] & {
        padding: 0.9em 2.4em 0.9em 0 !important;
    }
}

.navMenuOptionIcon {
    flex-shrink: 0;

    [dir="ltr"] & {
        margin-right: 1.2em;
    }

    [dir="rtl"] & {
        margin-left: 1.2em;
    }
}

.navMenuOptionText {
    white-space: nowrap;
    margin-top: 0.25em;
}

.sidebarHeader {
    margin: 1em 0 0.5em;

    [dir="ltr"] & {
        padding-left: 1.2em;
    }

    [dir="rtl"] & {
        padding-right: 1.2em;
    }
}

.dashboardDocument .skinBody {
    transition: left ease-in-out 0.3s, padding ease-in-out 0.3s;
    position: absolute;
    top: 0;
    right: 0;
    bottom: 0;
    left: 0;

    [dir="rtl"] & {
        transition: right ease-in-out 0.3s, padding ease-in-out 0.3s;
    }
}

.centerMessage {
    margin: auto;
    width: 30%;
    padding: 5em 0;
    text-align: center;
}

.mainDrawer-scrollContainer {
    padding-bottom: 10vh;
}

@media all and (min-width: 40em) {
    .dashboardDocument .adminDrawerLogo,
    .dashboardDocument .mainDrawerButton {
        display: none !important;
    }

    .dashboardDocument .mainDrawer {
        z-index: inherit !important;
        left: 0 !important;
        top: 0 !important;
        transform: none !important;
        box-shadow: none !important;
        width: 20.205em !important;
        font-size: 94%;

        [dir="ltr"] & {
            left: 0 !important;
        }

        [dir="rtl"] & {
            right: 0 !important;
        }
    }

    .dashboardDocument .mainDrawer-scrollContainer {
        margin-top: 5em !important;
    }

    .dashboardDocument .skinBody {
        [dir="ltr"] & {
            left: 20em;
        }

        [dir="rtl"] & {
            right: 20em;
        }
    }
}

@media all and (max-width: 100em) {
    .withSectionTabs .headerTop {
        padding-bottom: 0.55em;
    }

    .sectionTabs {
        font-size: 83.5%;
    }

    .layout-tv .sectionTabs {
        width: 100%;
    }
}

@media all and (min-width: 100em) {
    .headerTop {
        padding: 0.8em 0.8em;
    }

    .headerTabs {
        align-self: center;
        width: auto;
        align-items: center;
        justify-content: center;
        position: relative;
        margin-top: -4.3em;
    }

    .libraryPage:not(.noSecondaryNavPage) {
        padding-top: 4.6em !important;
    }

    .pageWithAbsoluteTabs:not(.noSecondaryNavPage) {
        padding-top: 6.7em !important;
    }

    .absolutePageTabContent {
        top: 5.7em !important;
    }

    .dashboardDocument .mainDrawer-scrollContainer {
        margin-top: 4.65em !important;
    }
}

.headerSelectedPlayer {
    max-width: 10em;
    white-space: nowrap;
}

@media all and (max-width: 37.5em) {
    .headerSelectedPlayer {
        display: none;
    }
}

.hidingAnimatedTab {
    visibility: hidden;
}

.headerArrowImage {
    height: 20px;

    [dir="ltr"] & {
        margin-left: 0.5em;
    }

    [dir="rtl"] & {
        margin-right: 0.5em;
    }
}

.backdropContainer {
    position: fixed;
    top: 0;
    left: 0;
    right: 0;
    bottom: 0;
    z-index: -1;
}

.libraryPage .header {
    padding-bottom: 0;
}

.flexPageTabContent.is-active {
    display: flex !important;
}

.viewSettings {
    margin: 0 0 0.25em;
}

.listTopPaging,
.viewControls {
    display: inline-block;
}

.viewControls + .listTopPaging {
    [dir="ltr"] & {
        margin-left: 0.5em !important;
    }

    [dir="rtl"] & {
        margin-right: 0.5em !important;
    }
}

.criticReview {
    margin: 1.5em 0;
    background: #222;
    border-radius: 0.3em;
    position: relative;

    [dir="ltr"] & {
        padding: 0.8em 0.8em 0.8em 3em;
    }

    [dir="rtl"] & {
        padding: 0.8em 3em 0.8em 0.8em;
    }
}

.detailLogo {
    width: 25vw;
    height: 16vh;
    position: absolute;
    top: 10vh;
    right: 25vw;
    background-size: contain;
    background-repeat: no-repeat;
    background-position: center center;
}

.criticReview:first-child {
    margin-top: 0.5em;
}

.criticReview img {
    width: 2.4em;
}

.criticRatingScore {
    margin-bottom: 0.5em;
}

.itemTag {
    display: inline-block;
    margin-right: 1em;
}

.itemOverview {
    white-space: pre-wrap;
}

.itemLinks {
    padding: 0;
}

.itemLinks p {
    margin: 0.5em 0;
}

.reviewLink,
.reviewerName {
    margin-top: 0.5em;
}

.reviewerName {
    color: #ccc;
}

.reviewDate {
    [dir="ltr"] & {
        margin-left: 1em;

    }

    [dir="rtl"] & {
        margin-right: 1em;
    }
}

.reviewScore {
    position: absolute;
    [dir="ltr"] & {
        left: 0.8em;
    }

    [dir="rtl"] & {
        right: 0.8em;
    }
}

.itemBackdrop {
    background-size: cover;
    background-repeat: no-repeat;
    background-position: center 0;
    background-attachment: fixed;
    height: 40vh;
    position: relative;
    animation: backdrop-fadein 800ms ease-in normal both;

    .layout-mobile & {
        background-attachment: initial;
        margin-top: 3rem;

        @media all and (orientation: portrait) and (max-width: 40em) {
            height: 30vh;
        }
    }

    .layout-desktop &::after {
        content: "";
        width: 100%;
        height: 100%;
        background: rgba(0, 0, 0, 0.65);
        display: block;
    }
}

.layout-tv .itemBackdrop {
    display: none;
}

.detailPageContent {
    display: flex;
    flex-direction: column;

    .layout-mobile & {
        padding-left: 5%;
        padding-right: 5%;
    }

    .layout-desktop &,
    .layout-tv & {
        .emby-scroller {
            [dir="ltr"] & {
                margin-left: 0;
            }

            [dir="rtl"] & {
                margin-right: 0;
            }
        }
    }

    [dir="ltr"] & {
        padding-left: 32.45vw;
        padding-right: 2%;
    }

    [dir="rtl"] & {
        padding-right: 32.45vw;
        padding-left: 2%;
    }
}

.detailSectionContent a {
    color: inherit;
}

.personBackdrop {
    background-size: contain;
}

.itemBackdropProgressBar {
    position: absolute !important;
    bottom: 0;
    left: 0;
    right: 0;
}

.desktopMiscInfoContainer {
    position: absolute;
    bottom: 0.75em;
}

.parentName {
    display: block;
    margin: 0 0 0;
}

.layout-mobile .parentName {
    margin: 0.6em 0 0;
}

.musicParentName {
    margin: 0.15em 0 0.2em;
}

.layout-mobile .musicParentName {
    margin: -0.25em 0 0.25em;
}

.mainDetailButtons {
    display: flex;
    align-items: center;
    margin: 1em 0;
}

.detailButton,
.mainDetailButtons {
    display: flex;
}

.itemName {
    margin: 0.5em 0;
    font-weight: 600;
    white-space: nowrap;
    text-overflow: ellipsis;
    overflow: hidden;

    .layout-mobile & {
        white-space: normal;
        overflow: visible;
    }
}

.itemName.originalTitle {
    margin: 0.2em 0 0.2em;
}

.itemName.parentNameLast {
    margin: 0 0 0;
}

.layout-mobile .itemName.parentNameLast {
    margin: 0.4em 0 0.4em;
}

.layout-mobile h1.itemName,
.layout-mobile h1.parentName {
    font-size: 1.6em;
}

.itemName.parentNameLast.withOriginalTitle {
    margin: 0 0 0;
}

.layout-mobile .itemName.parentNameLast.withOriginalTitle {
    margin: 0.6em 0 0;
}

.layout-mobile .itemName.originalTitle {
    margin: 0.5em 0 0.5em;
}

.nameContainer {
    display: flex;
    flex-direction: column;
    flex-wrap: wrap;
}

.itemMiscInfo {
    display: flex;
    flex-wrap: wrap;
    align-items: center;

    .layout-mobile & {
        @media all and (orientation: portrait) and (max-width: 40em) {
            margin-bottom: 0 !important;

            .mediaInfoItem {
                margin-top: 0.5em;
            }
        }
    }
}

.layout-mobile .parentName,
.layout-mobile .itemName,
.layout-mobile .itemMiscInfo,
.layout-mobile .mainDetailButtons {
    align-items: center;
    justify-content: center;
    text-align: center;
}

.layout-mobile .mainDetailButtons {
    margin-top: 1em;
    margin-bottom: 0.5em;

    @include header-poster-padding;

    // The buttons row is full width on small screens
    @media all and (max-width: 32em) {
        margin-bottom: 0;
        padding-left: 0;
    }

    [dir="ltr"] & {
        margin-left: 0;
    }

    [dir="rtl"] & {
        margin-right: 0;
        padding-left: unset !important;

        @include header-poster-padding-rtl;

        @media all and (max-width: 32em) {
            padding-right: 0 !important;
        }
    }
}

.subtitle {
    margin: 0.15em 0 0.2em;

    // Leave room for a focused button
    margin-left: -1em;
    padding-left: 1em;
}

.layout-mobile .subtitle {
    margin: 0.2em 0 0.2em;
    padding-left: 0; // Reset padding for focused button since 'margin-left' is 0
}

.detailPagePrimaryContainer {
    display: flex;
    align-items: center;
    align-content: center;
    z-index: 2;

    .layout-mobile & {
        display: block;
        position: relative;
        padding: 0.5rem 5%;
    }

    .layout-desktop & {
        position: relative;
    }

    .layout-tv & {
        display: block;
    }

    .layout-desktop &,
    .layout-tv & {
        [dir="ltr"] & {
            padding-left: 32.45vw;

        }

        [dir="rtl"] & {
            padding-right: 32.45vw;
        }
    }
}

.layout-desktop .detailRibbon {
    margin-top: -7.2em;
    height: 7.2em;
}

.layout-tv .detailRibbon {
    margin-top: 0;
    height: inherit;
}

.infoWrapper {
    min-width: 0;
    max-width: 100%;
    flex: 1 0 0;

    .layout-mobile & {
        [dir="ltr"] {
            @include header-poster-padding;
        }

        [dir="rtl"] & {
            @include header-poster-padding-rtl;
        }

        @media all and (max-width: 32em) {
            position: relative;
        }
    }
}

.infoText {
    min-width: 0;
    max-width: 100%;

    [dir="ltr"] & {
        text-align: left;
    }

    [dir="rtl"] & {
        text-align: right;
    }
}

.detailPageSecondaryContainer {
    margin: 1.25em 0;
}

.layout-mobile .detailPageSecondaryContainer {
    margin: 1em 0;
}

.detailImageContainer .card {
    // important is needed here to override :focus setting
    // the position to relative in the tv layout
    position: absolute !important;
    top: 20%;
    max-width: 25vw;
    max-height: 80vh;
    z-index: 3;

    .cardBox {
        margin: 0;
    }

    &.backdropCard {
        top: 35%;
    }

    &.squareCard {
        top: 40%;
    }

    .layout-mobile & {
        left: 5%;
        bottom: 1rem;
        max-width: 30vw;
        filter: drop-shadow(0 0 0.5rem #000);

        @media all and (max-width: 32em) {
            left: 0;
            bottom: 0;
        }

        &,
        &.backdropCard,
        &.squareCard {
            top: auto;
        }
    }

    .layout-desktop & {
        left: 3.3%;
        top: -80%;
        width: 25vw;
    }

    .layout-tv & {
        left: 5%;
        top: 50%;
        width: 25vw;
        transform: translateY(-50%);
    }

    [dir="rtl"] & {
        left: unset;

        .layout-mobile &,
        .layout-tv & {
            right: 5%;
        }

        .layout-desktop & {
            right: 3.3%;
        }
    }
}

.detailPagePrimaryContent {
    position: relative;
}

.layout-mobile .detailLogo {
    display: none;
}

@media all and (max-width: 68.75em) {
    .detailLogo {
        display: none;
    }
}

.itemDetailImage {
    width: 100% !important;
    box-shadow: 0 0.1em 0.5em 0 rgba(0, 0, 0, 0.75);

    [dir="rtl"] & {
        box-shadow: 0 0 0.5em 0.1em rgba(0, 0, 0, 0.75);
    }
}

div.itemDetailGalleryLink.defaultCardBackground {
    text-align: center;
}

.itemDetailGalleryLink.defaultCardBackground {
    /* Dirty hack to get it to look somewhat square. Less than ideal. */
    height: 23vw;
}

.sectionTitleTextButton > .material-icons {
    font-size: 1.5em;
    margin-bottom: 0.35em;
    margin-top: 0;
}

.layout-mobile .sectionTitleTextButton > .material-icons {
    margin-bottom: 0;
    padding-top: 0.5em;
}

.itemDetailGalleryLink.defaultCardBackground > .material-icons {
    font-size: 15vw;
    margin-top: 50%;
    transform: translateY(-50%);
}

@media all and (max-width: 62.5em) {
    .detailPageWrapperContainer {
        position: relative;
    }

    .layout-desktop .itemBackdrop {
        height: 40vh;
    }

    .layout-desktop .detailPageWrapperContainer,
    .layout-tv .detailPageWrapperContainer {
        margin-top: 0.1em;
    }

    .layout-desktop .detailImageContainer .card,
    .layout-tv .detailImageContainer .card {
        top: 10%;
    }

    .btnPlaySimple {
        display: none !important;
    }
}

@media all and (max-width: 75em) {
    .lnkSibling {
        display: none !important;
    }
}

.emby-button.detailFloatingButton {
    font-size: 1.4em;
    margin-right: 0.5em !important;
    color: rgba(255, 255, 255, 0.76);
}

.emby-button.detailFloatingButton .material-icons {
    font-size: 3.5em;
}

@media all and (max-width: 62.5em) {
    .parentName {
        margin-bottom: 0;
    }

    .itemDetailPage {
        padding-top: 0 !important;
    }
}

@media all and (min-width: 31.25em) {
    .mobileDetails {
        display: none;
    }
}

@media all and (max-width: 31.25em) {
    .desktopDetails {
        display: none !important;
    }
}

.empty {
    margin: 0;
}

.detailCollapsibleSection:not(.hide) + .detailCollapsibleSection {
    margin-top: -2em;
}

.detailPageCollabsible {
    margin-top: 0;
}

.recordingFields button {
    flex-shrink: 0;

    [dir="ltr"] & {
        margin-left: 0;
        margin-right: 0.5em;
    }

    [dir="rtl"] & {
        margin-right: 0;
        margin-left: 0.5em;
    }
}

.mainDetailButtons.hide + .recordingFields {
    margin-top: 1.5em !important;
}

.detailButton {
    display: flex;
    flex-direction: column;
    justify-content: center;
    align-items: center;
    margin: 0 !important;
    padding: 0.7em 0.7em !important;
}

@media all and (min-width: 29em) {
    .detailButton {
        padding-left: 0.75em !important;
        padding-right: 0.75em !important;
    }
}

@media all and (min-width: 32em) {
    .detailButton {
        padding-left: 0.8em !important;
        padding-right: 0.8em !important;
    }
}

@media all and (min-width: 35em) {
    .detailButton {
        padding-left: 0.85em !important;
        padding-right: 0.85em !important;
    }
}

.detailButton-content {
    display: flex;
    flex-direction: column;
    justify-content: center;
    align-items: center;
}

.detailButton-icon {
    font-size: 1.6em !important;
    width: 1em;
    height: 1em;
}

.detailImageProgressContainer {
    bottom: 0;
    margin-top: -0.4vw;
    width: 100%;
}

.detailButton-text {
    margin-top: 0.7em;
    font-size: 80%;
    font-weight: 400;
}

@media all and (max-width: 62.5em) {
    .mainDetailButtons {
        margin-left: -0.5em;
    }

    .detailButtonHideonMobile {
        display: none !important;
    }
}

@media all and (min-width: 100em) {
    .personBackdrop {
        display: none !important;
    }

    .mainDetailButtons {
        font-size: 108%;
        margin: 1.25em 0;
    }

    .layout-tv .mainDetailButtons {
        font-size: 108%;
        margin: 1em 0 1.25em;
    }
}

@media all and (max-width: 50em) {
    .editorMenuLink {
        display: none;
    }
}

@media all and (max-width: 31.25em) {
    .mobileDetails .itemMiscInfo {
        text-align: center;
        justify-content: center;
    }

    .itemMiscInfo .endsAt {
        display: none;
    }
}

.detailVerticalSection .emby-scrollbuttons {
    padding-top: 0.4em;
}

.layout-tv .detailVerticalSection {
    margin-bottom: 3.4em !important;
}

.detailPageWrapperContainer {
    border-spacing: 0;
    border-collapse: collapse;
}

.mediaInfoContent .btnCopy .material-icons {
    font-size: inherit;
}

.mediaInfoStream {
    margin: 0 3em 0 0;
    display: inline-block;
    vertical-align: top;
}

.mediaInfoStreamType {
    display: block;
    margin: 0.622em 0; /* copy button height compensation */
}

.layout-tv .mediaInfoStreamType {
    margin: 1em 0;
}

.mediaInfoAttribute,
.mediaInfoLabel {
    display: inline-block;
}

.mediaInfoLabel {
    font-weight: 600;

    [dir="ltr"] & {
        margin-right: 1em;
    }

    [dir="rtl"] & {
        margin-left: 1em;
    }
}

.recordingProgressBar::-moz-progress-bar {
    background-color: #c33;
}

.recordingProgressBar::-webkit-progress-value {
    background-color: #c33;
}

.recordingProgressBar[aria-valuenow]::before {
    background-color: #c33;
}

.timelineHeader {
    margin-bottom: 0.25em;
    line-height: 1.25em;
    line-height: initial;
}

.itemsContainer {
    margin: 0 auto;
}

@media all and (max-height: 31.25em) {
    .itemBackdrop {
        height: 52vh;
    }
}

.listViewUserDataButtons {
    display: flex;
    align-items: center;
}

.bulletSeparator {
    margin: 0 0.35em;
}

.mediaInfoIcons {
    display: flex;
    align-items: center;
    margin: 1em 0;
    flex-wrap: wrap;
}

.verticalSection-extrabottompadding {
    margin-bottom: 2.7em;
}

.layout-mobile .verticalSection-extrabottompadding {
    margin-bottom: 1em;
}

.sectionTitleButton,
.sectionTitleIconButton {
    margin-right: 0 !important;
    display: inline-flex;
    vertical-align: middle;
}

.sectionTitleContainer {
    margin: 1.25em 0;
}

.sectionTitleContainer > .sectionTitle {
    margin: 0;
    display: inline-block;
    vertical-align: middle;
}

/* these next two rules are for the scroller element headers */
.sectionTitleContainer-cards {
    margin: 0;
    padding-top: 1.25em;
}

div:not(.sectionTitleContainer-cards) > .sectionTitle-cards {
    margin: 0;
    padding-top: 0.5em;
    padding-bottom: 0.2em;
}

.layout-mobile :not(.sectionTitleContainer-cards) > .sectionTitle-cards {
    margin: 0;
    padding-top: 0.5em;
}

.sectionTitleButton {
    flex-shrink: 0;

    [dir="ltr"] & {
        margin-left: 1.5em !important;
    }

    [dir="rtl"] & {
        margin-right: 1.5em !important;
    }
}

.sectionTitleButton + .sectionTitleButton {
    [dir="ltr"] & {
        margin-left: 0.5em !important;
    }

    [dir="rtl"] & {
        margin-right: 0.5em !important;
    }
}

.sectionTitleIconButton {
    flex-shrink: 0;
    font-size: 84% !important;
    padding: 0.5em !important;

    [dir="ltr"] & {
        margin-left: 1.5em !important;
    }

    [dir="rtl"] & {
        margin-right: 1.5em !important;
    }
}

.horizontalItemsContainer {
    display: flex;
}

.sectionTitleTextButton {
    margin: 0 !important;
    display: inline-flex !important;
    color: inherit !important;
}

.sectionTitleTextButton:not(.padded-left) {
    padding: 0 !important;
}

.sectionTitleTextButton.padded-left {
    padding-bottom: 0 !important;
    padding-right: 0 !important;
    padding-top: 0 !important;
}

.sectionTitleTextButton > .sectionTitle {
    margin-bottom: 0.35em;
    margin-top: 0;
}

.padded-left {
<<<<<<< HEAD
    [dir="ltr"] & {
        padding-left: 3.3%;
    }

    [dir="rtl"] & {
        padding-right: 3.3%;
    }
}

.padded-right {
    [dir="ltr"] & {
        padding-right: 3.3%;
    }

    [dir="rtl"] & {
        padding-left: 3.3%;
    }
=======
    padding-left: 3.3%;
    padding-left: max(env(safe-area-inset-left), 3.3%);
}

.padded-right {
    padding-right: 3.3%;
    padding-right: max(env(safe-area-inset-right), 3.3%);
>>>>>>> 2da3e088
}

.padded-top {
    padding-top: 1em;
}

.padded-bottom {
    padding-bottom: 1em;
}

.layout-tv .padded-top-focusscale {
    padding-top: 1.5em;
    margin-top: -1.5em;
}

.layout-tv .padded-bottom-focusscale {
    padding-bottom: 1.5em;
    margin-bottom: -1.5em;
}

@media all and (min-height: 31.25em) {
    .padded-right-withalphapicker {
        padding-right: 7.5%;
        padding-right: max(env(safe-area-inset-left), 7.5%);
    }
}

.searchfields-icon {
    color: #aaa;
}

.button-accent-flat {
    color: #00a4dc !important;
}

.clearLink {
    text-decoration: none;
    font-weight: inherit !important;
    vertical-align: middle;
    color: inherit !important;
}

.itemsViewSettingsContainer {
    justify-content: center;
}

@media all and (min-width: 40em) {
    .listIconButton-autohide {
        display: none !important;
    }
}

@media all and (max-width: 40em) {
    .listTextButton-autohide {
        display: none !important;
    }
}

.itemsViewSettingsContainer > .button-flat {
    margin: 0;
}

.layout-mobile #myPreferencesMenuPage {
    padding-top: 3.75em;
}

.itemDetailsGroup {
    margin-top: 1.5em;
}

.trackSelections {
    max-width: 44em;
}

.detailsGroupItem,
.trackSelections .selectContainer {
    display: flex;
    max-width: 44em;
    margin: 0 0 0.5em !important;
}

.trackSelections .selectContainer {
    margin: 0 0 0.3em !important;
}

.detailsGroupItem .label,
.trackSelections .selectContainer .selectLabel {
    cursor: default;
    flex-grow: 0;
    flex-shrink: 0;
    flex-basis: 6.25em;
    margin: 0 0.6em 0 0;
}

.trackSelections .selectContainer .selectLabel {
    margin: 0 0.2em 0 0;
    line-height: 1.75;
}

.layout-mobile .detailsGroupItem .label,
.layout-mobile .trackSelections .selectContainer .selectLabel {
    flex-basis: 4.5em;
}

.trackSelections .selectContainer .detailTrackSelect {
    font-size: inherit;
    padding: 0;
    overflow: hidden;
}

.trackSelections .selectContainer .selectArrowContainer .selectArrow {
    margin-top: 0;
    font-size: 1.4em;
}

.overview-controls {
    display: flex;
    justify-content: flex-end;
}

.detail-clamp-text {
    overflow: hidden;
    display: -webkit-box;
    -webkit-line-clamp: 12;
    -webkit-box-orient: vertical;
}

@media all and (min-width: 40em) {
    .detail-clamp-text {
        -webkit-line-clamp: 6;
    }
}<|MERGE_RESOLUTION|>--- conflicted
+++ resolved
@@ -1367,33 +1367,27 @@
 }
 
 .padded-left {
-<<<<<<< HEAD
     [dir="ltr"] & {
         padding-left: 3.3%;
+        padding-left: max(env(safe-area-inset-left), 3.3%);
     }
 
     [dir="rtl"] & {
         padding-right: 3.3%;
+        padding-right: max(env(safe-area-inset-right), 3.3%);
     }
 }
 
 .padded-right {
     [dir="ltr"] & {
         padding-right: 3.3%;
+        padding-right: max(env(safe-area-inset-right), 3.3%);
     }
 
     [dir="rtl"] & {
         padding-left: 3.3%;
-    }
-=======
-    padding-left: 3.3%;
-    padding-left: max(env(safe-area-inset-left), 3.3%);
-}
-
-.padded-right {
-    padding-right: 3.3%;
-    padding-right: max(env(safe-area-inset-right), 3.3%);
->>>>>>> 2da3e088
+        padding-left: max(env(safe-area-inset-left), 3.3%);
+    }
 }
 
 .padded-top {
