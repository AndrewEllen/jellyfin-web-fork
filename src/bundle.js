/**
 * require.js module definitions bundled by webpack
 */
// Use define from require.js not webpack's define
var _define = window.define;

// document-register-element
var docRegister = require("document-register-element");
_define("document-register-element", function() {
    return docRegister;
});

// fetch
var fetch = require("whatwg-fetch");
_define("fetch", function() {
    return fetch;
});

// query-string
var query = require("query-string");
_define("queryString", function() {
    return query;
});

// flvjs
var flvjs = require("flv.js/dist/flv").default;
_define("flvjs", function() {
    return flvjs;
});

// jstree
var jstree = require("jstree");
require("jstree/dist/themes/default/style.css");
_define("jstree", function() {
    return jstree;
});

// jquery
var jquery = require("jquery");
_define("jQuery", function() {
    return jquery;
});

// hlsjs
var hlsjs = require("hls.js");
_define("hlsjs", function() {
    return hlsjs;
});

// howler
var howler = require("howler");
_define("howler", function() {
    return howler;
});

// resize-observer-polyfill
var resize = require("resize-observer-polyfill").default;
_define("resize-observer-polyfill", function() {
    return resize;
});

// shaka
var shaka = require("shaka-player");
_define("shaka", function() {
    return shaka;
});

// swiper
var swiper = require("swiper/js/swiper");
require("swiper/css/swiper.min.css");
_define("swiper", function() {
    return swiper;
});

// sortable
var sortable = require("sortablejs").default;
_define("sortable", function() {
    return sortable;
});

// webcomponents
var webcomponents = require("webcomponents.js/webcomponents-lite");
_define("webcomponents", function() {
    return webcomponents;
});

// libass-wasm
var libassWasm = require("libass-wasm");
_define("JavascriptSubtitlesOctopus", function() {
    return libassWasm;
});

// material-icons
var materialIcons = require("material-design-icons-iconfont/dist/material-design-icons.css");
_define("material-icons", function() {
    return materialIcons;
});

// noto font
var noto = require("jellyfin-noto");
_define("jellyfin-noto", function () {
    return noto;
});

// page.js
var page = require("page");
_define("page", function() {
    return page;
});

var polyfill = require("@babel/polyfill/dist/polyfill");
_define("polyfill", function () {
    return polyfill;
});

// domtokenlist-shim
var classlist = require("classlist.js");
_define("classlist-polyfill", function () {
    return classlist;
});

// Date-FNS
var dateFns = require("date-fns");
_define("date-fns", function () {
    return dateFns;
});

var dateFnsLocale = require("date-fns/locale");
_define("date-fns/locale", function () {
<<<<<<< HEAD
    return date_fns_locale;
});

var fast_text_encoding = require("fast-text-encoding");
_define("fast-text-encoding", function () {
    return fast_text_encoding;
});

var intersection_observer = require("intersection-observer");
_define("intersection-observer", function () {
    return intersection_observer;
=======
    return dateFnsLocale;
>>>>>>> 0a0c639b
});<|MERGE_RESOLUTION|>--- conflicted
+++ resolved
@@ -127,8 +127,7 @@
 
 var dateFnsLocale = require("date-fns/locale");
 _define("date-fns/locale", function () {
-<<<<<<< HEAD
-    return date_fns_locale;
+    return dateFnsLocale;
 });
 
 var fast_text_encoding = require("fast-text-encoding");
@@ -139,7 +138,4 @@
 var intersection_observer = require("intersection-observer");
 _define("intersection-observer", function () {
     return intersection_observer;
-=======
-    return dateFnsLocale;
->>>>>>> 0a0c639b
 });