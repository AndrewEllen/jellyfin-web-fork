* {
    scrollbar-color: #3b3b3b #202020;
}

html {
    color: #eee;
    color: rgba(255, 255, 255, 0.9);
    background-color: #0f3562;
}

.wizardStartForm,
.ui-corner-all,
.ui-shadow {
    background-color: #0c2450;
}

.emby-collapsible-button {
    border-color: #383838;
    border-color: rgba(255, 255, 255, 0.135);
}

.skinHeader {
    color: #ccc;
    color: rgba(255, 255, 255, 0.78);
}

.formDialogHeader:not(.formDialogHeader-clear),
.skinHeader-withBackground {
    background: -webkit-gradient(linear, left top, left bottom, from(#0c2450), to(#081b3b));
    background: -webkit-linear-gradient(top, #0c2450, #081b3b);
    background: -o-linear-gradient(top, #0c2450, #081b3b);
    background: linear-gradient(to bottom, #0c2450, #081b3b);
    background-color: #0c2450;
}

.skinHeader.semiTransparent {
    -webkit-backdrop-filter: none !important;
    backdrop-filter: none !important;
    background: -webkit-gradient(linear, left top, left bottom, from(rgba(0, 0, 0, 0.6)), to(rgba(0, 0, 0, 0)));
    background: -webkit-linear-gradient(rgba(0, 0, 0, 0.6), rgba(0, 0, 0, 0));
    background: -o-linear-gradient(rgba(0, 0, 0, 0.6), rgba(0, 0, 0, 0));
    background: linear-gradient(rgba(0, 0, 0, 0.6), rgba(0, 0, 0, 0));
    background-color: rgba(0, 0, 0, 0.3);
}

.pageTitleWithDefaultLogo {
    background-image: url(../../assets/img/banner-light.png);
}

.backgroundContainer,
.dialog,
.nowPlayingPlaylist,
.nowPlayingContextMenu {
    background: -webkit-gradient(linear, left top, left bottom, from(#0f3562), color-stop(#1162a4), to(#03215f));
    background: -webkit-linear-gradient(top, #0f3562, #1162a4, #03215f);
    background: -o-linear-gradient(top, #0f3562, #1162a4, #03215f);
    background: linear-gradient(to bottom, #0f3562, #1162a4, #03215f);
    background-color: #0f3562;
}

.backgroundContainer.withBackdrop {
    background: rgba(17, 98, 164, 0.9);
}

.paper-icon-button-light:hover:not(:disabled) {
    color: #00a4dc;
    background-color: rgba(0, 164, 220, 0.2);
}

.paper-icon-button-light.show-focus:focus {
    color: #00a4dc;
}

.fab,
.raised {
    background: #082845;
    color: #fff;
}

.fab:focus,
.raised:focus {
    background: #143451;
}

.button-submit {
    background: #00a4dc;
    color: #fff;
}

.button-submit:focus {
    background: #0cb0e8;
    color: #fff;
}

.button-delete {
    background: rgb(247, 0, 0);
    color: rgba(255, 255, 255, 0.87);
}

.checkboxLabel {
    color: inherit;
}

.checkboxListLabel,
.inputLabel,
.inputLabelUnfocused,
.paperListLabel,
.textareaLabelUnfocused {
    color: #bbb;
    color: rgba(255, 255, 255, 0.7);
}

.inputLabelFocused,
.selectLabelFocused,
.textareaLabelFocused {
    color: #00a4dc;
}

.checkboxOutline {
    border-color: currentColor;
}

.collapseContent,
.paperList,
.visualCardBox {
    background-color: #0f3562;
}

.defaultCardBackground1 {
    background-color: #d2b019;
}

.defaultCardBackground2 {
    background-color: #338abb;
}

.defaultCardBackground3 {
    background-color: #6b689d;
}

.defaultCardBackground4 {
    background-color: #dd452b;
}

.defaultCardBackground5 {
    background-color: #5ccea9;
}

.cardText-secondary,
.fieldDescription,
.guide-programNameCaret,
.listItem .secondary,
.nowPlayingBarSecondaryText,
.programSecondaryTitle,
.secondaryText {
    color: #999;
    color: rgba(255, 255, 255, 0.5);
}

.actionsheetDivider {
    background: #ddd;
    background: rgba(255, 255, 255, 0.14);
}

.cardFooter-vibrant .cardText-secondary {
    color: inherit;
    opacity: 0.5;
}

.toast {
    background: #081b3b;
    color: #fff;
    color: rgba(255, 255, 255, 0.87);
}

.appfooter,
.formDialogFooter:not(.formDialogFooter-clear),
.playlistSectionButton {
    background: #0c2450;
    background: -webkit-gradient(linear, left bottom, left top, from(#0c2450), to(#081b3b));
    background: -webkit-linear-gradient(bottom, #0c2450, #081b3b);
    background: -o-linear-gradient(bottom, #0c2450, #081b3b);
    background: linear-gradient(to top, #0c2450, #081b3b);
    color: rgba(255, 255, 255, 0.78);
}

.itemSelectionPanel {
    border: 1px solid #00a4dc;
}

.selectionCommandsPanel {
    background: #00a4dc;
    color: #fff;
}

.upNextDialog-countdownText {
    color: #00a4dc;
}

.alphaPickerButton {
    color: #999;
    color: rgba(255, 255, 255, 0.5);
    background-color: transparent;
}

.alphaPickerButton-selected,
.alphaPickerButton-tv:focus {
    background-color: #00a4dc;
    color: #fff !important;
}

.detailSticky {
    background-color: #081b3b;
}

.detailTableBodyRow-shaded:nth-child(even) {
    background: #1c1c1c;
    background: rgba(0, 0, 0, 0.3);
}

.listItem-border {
    border-color: rgba(0, 0, 0, 0.3) !important;
}

.listItem:focus {
    background: #333;
}

.progressring-spiner {
    border-color: #00a4dc;
}

.button-flat:hover {
    color: #00a4dc;
}

.button-link {
    color: #00a4dc;
}

.mediaInfoText {
    color: #ddd;
    background: rgba(170, 170, 190, 0.2);
}

.mediaInfoTimerIcon,
.starIcon {
    color: #cb272a;
}

.emby-input,
.emby-textarea {
    color: inherit;
    background: rgba(255, 255, 255, 0.2);
    border: 0.16em solid rgba(255, 255, 255, 0.135);
    -webkit-border-radius: 0.2em;
    border-radius: 0.2em;
}

.emby-input:focus,
.emby-textarea:focus {
    border-color: #00a4dc;
}

.emby-select-withcolor {
    color: inherit;
    background: rgba(255, 255, 255, 0.2);
    border: 0.07em solid rgba(255, 255, 255, 0.135);
}

.emby-checkbox:checked + span + .checkboxOutline,
.emby-select-withcolor:focus {
    border-color: #00a4dc;
}

.emby-checkbox:focus + span + .checkboxOutline {
    border-color: #fff;
}

.emby-checkbox:checked + span + .checkboxOutline,
.itemProgressBarForeground {
    background-color: #00a4dc;
}

.emby-checkbox:focus:not(:checked) + span + .checkboxOutline {
    border-color: #00a4dc;
}

.emby-select-withcolor > option {
    color: #000;
    background: #fff;
}

.emby-select-tv-withcolor:focus {
    background-color: #00a4dc;
    color: #fff;
}

.itemProgressBarForeground-recording {
    background-color: #cb272a;
}

.countIndicator,
.fullSyncIndicator,
.playedIndicator {
    background: #00a4dc;
}

.fullSyncIndicator {
    color: #fff;
}

.mainDrawer {
    background-color: #0f3562;
    color: #ccc;
    color: rgba(255, 255, 255, 0.7);
}

.actionSheetMenuItem:hover,
.navMenuOption:hover {
    background: #252528;
    background: rgba(0, 0, 0, 0.2);
}

.navMenuOption-selected {
    background: #00a4dc !important;
    color: #fff;
}

.emby-button.show-focus:focus {
    background: #00a4dc;
    color: #fff;
}

.emby-tab-button {
    color: #999;
}

.emby-tab-button-active {
    color: #fff;
}

.emby-tab-button.show-focus:focus {
    color: #fff;
}

.emby-tab-button:hover {
    color: #fff;
}

.channelPrograms,
.guide-channelHeaderCell,
.programCell {
    border-color: #999;
    border-color: rgba(255, 255, 255, 0.1);
}

.programCell-sports {
    background: #3949ab !important;
}

.programCell-movie {
    background: #5e35b1 !important;
}

.programCell-kids {
    background: #039be5 !important;
}

.programCell-news {
    background: #43a047 !important;
}

.programCell-active {
    background: rgba(0, 0, 0, 0.3) !important;
}

.guide-channelHeaderCell:focus,
.programCell:focus {
    background-color: #00a4dc !important;
    color: #fff !important;
}

.guide-programTextIcon {
    color: #1e1e1e;
    background: #555;
}

.guide-headerTimeslots {
    color: inherit;
}

.guide-date-tab-button {
    color: #555;
    color: rgba(255, 255, 255, 0.3);
}

.guide-date-tab-button.emby-tab-button-active,
.guide-date-tab-button:focus {
    color: #00a4dc;
}

.guide-date-tab-button.show-focus:focus {
    background-color: #00a4dc;
    color: #fff;
}

.infoBanner {
    color: #000;
    background: #fff3a5;
    padding: 1em;
    -webkit-border-radius: 0.25em;
    border-radius: 0.25em;
}

.ratingbutton-icon-withrating {
    color: #c33;
}

.downloadbutton-icon-complete,
.downloadbutton-icon-on {
    color: #4285f4;
}

.playstatebutton-icon-played {
    color: #c33;
}

.repeatButton-active {
    color: #4285f4;
}

<<<<<<< HEAD
.shuffleQueue-active {
    color: #4285f4 !important;
=======
.cardBox:not(.visualCardBox) .cardPadder {
    background-color: #0f3562;
>>>>>>> 13b05c8e
}

.card:focus .cardBox.visualCardBox,
.card:focus .cardBox:not(.visualCardBox) .cardScalable {
    border-color: #fff !important;
}

::-webkit-scrollbar-track {
    box-shadow: inset 0 0 6px rgba(0, 0, 0, 0.3);
    -webkit-box-shadow: inset 0 0 6px rgba(0, 0, 0, 0.3);
}

::-webkit-scrollbar-track-piece {
    background-color: #081b3b;
}

.layout-desktop ::-webkit-scrollbar {
    width: 1em;
    height: 1em;
}

::-webkit-scrollbar-thumb:horizontal,
::-webkit-scrollbar-thumb:vertical {
    border-radius: 2px;
    -webkit-border-radius: 2px;
    background: center no-repeat rgba(255, 255, 255, 0.7);
}

.metadataSidebarIcon {
    color: #00a4dc;
}<|MERGE_RESOLUTION|>--- conflicted
+++ resolved
@@ -430,13 +430,12 @@
     color: #4285f4;
 }
 
-<<<<<<< HEAD
 .shuffleQueue-active {
     color: #4285f4 !important;
-=======
+}
+
 .cardBox:not(.visualCardBox) .cardPadder {
     background-color: #0f3562;
->>>>>>> 13b05c8e
 }
 
 .card:focus .cardBox.visualCardBox,
