import browser from 'browser';
import events from 'events';
import appHost from 'apphost';
import loading from 'loading';
import dom from 'dom';
import playbackManager from 'playbackManager';
import appRouter from 'appRouter';
import {
    bindEventsToHlsPlayer,
    destroyHlsPlayer,
    destroyFlvPlayer,
    destroyCastPlayer,
    getCrossOriginValue,
    enableHlsJsPlayer,
    applySrc,
    playWithPromise,
    onEndedInternal,
    saveVolume,
    seekOnPlaybackStart,
    onErrorInternal,
    handleHlsJsMediaError,
    getSavedVolume,
    isValidDuration,
    getBufferedRanges
} from 'htmlMediaHelper';
import itemHelper from 'itemHelper';
import screenfull from 'screenfull';
import globalize from 'globalize';

/* eslint-disable indent */

function tryRemoveElement(elem) {
        const parentNode = elem.parentNode;
        if (parentNode) {
            // Seeing crashes in edge webview
            try {
                parentNode.removeChild(elem);
            } catch (err) {
                console.error(`error removing dialog element: ${err}`);
            }
        }
    }

    function enableNativeTrackSupport(currentSrc, track) {
        if (track) {
            if (track.DeliveryMethod === 'Embed') {
                return true;
            }
        }

        if (browser.firefox) {
            if ((currentSrc || '').toLowerCase().includes('.m3u8')) {
                return false;
            }
        }

        if (browser.ps4) {
            return false;
        }

        if (browser.web0s) {
            return false;
        }

        // Edge is randomly not rendering subtitles
        if (browser.edge) {
            return false;
        }

        if (browser.iOS) {
            // works in the browser but not the native app
            if ((browser.iosVersion || 10) < 10) {
                return false;
            }
        }

        if (track) {
            const format = (track.Codec || '').toLowerCase();
            if (format === 'ssa' || format === 'ass') {
                return false;
            }
        }

        return true;
    }

    function requireHlsPlayer(callback) {
        import('hlsjs').then(({default: hls}) => {
            window.Hls = hls;
            callback();
        });
    }

    function getMediaStreamAudioTracks(mediaSource) {
        return mediaSource.MediaStreams.filter(function (s) {
            return s.Type === 'Audio';
        });
    }

    function getMediaStreamTextTracks(mediaSource) {
        return mediaSource.MediaStreams.filter(function (s) {
            return s.Type === 'Subtitle';
        });
    }

    function hidePrePlaybackPage() {
        const animatedPage = document.querySelector('.page:not(.hide)');
        animatedPage.classList.add('hide');
        // At this point, we must hide the scrollbar placeholder, so it's not being displayed while the item is being loaded
        document.body.classList.remove('force-scroll');
    }

    function zoomIn(elem) {
        return new Promise(resolve => {
            const duration = 240;
            elem.style.animation = `htmlvideoplayer-zoomin ${duration}ms ease-in normal`;
            hidePrePlaybackPage();
            dom.addEventListener(elem, dom.whichAnimationEvent(), resolve, {
                once: true
            });
        });
    }

    function normalizeTrackEventText(text, useHtml) {
        const result = text.replace(/\\N/gi, '\n').replace(/\r/gi, '');
        return useHtml ? result.replace(/\n/gi, '<br>') : result;
    }

    function getTextTrackUrl(track, item, format) {
        if (itemHelper.isLocalItem(item) && track.Path) {
            return track.Path;
        }

        let url = playbackManager.getSubtitleUrl(track, item.ServerId);
        if (format) {
            url = url.replace('.vtt', format);
        }

        return url;
    }

    function getDefaultProfile() {
        return import('browserdeviceprofile').then(({default: profileBuilder}) => {
            return profileBuilder({});
        });
    }

    export class HtmlVideoPlayer {
        /**
         * @type {string}
         */
        name;
        /**
         * @type {string}
         */
        type = 'mediaplayer';
        /**
         * @type {string}
         */
        id = 'htmlvideoplayer';
        /**
         * Let any players created by plugins take priority
         *
         * @type {number}
         */
        priority = 1;
        /**
         * @type {boolean}
         */
        isFetching = false;

        /**
         * @type {HTMLDivElement | null | undefined}
         */
        #videoDialog;
        /**
         * @type {number | undefined}
         */
        #subtitleTrackIndexToSetOnPlaying;
        /**
         * @type {number | null}
         */
        #audioTrackIndexToSetOnPlaying;
        /**
         * @type {null | undefined}
         */
        #currentClock;
        /**
         * @type {any | null | undefined}
         */
        #currentSubtitlesOctopus;
        /**
         * @type {null | undefined}
         */
        #currentAssRenderer;
        /**
         * @type {number | undefined}
         */
        #customTrackIndex;
        /**
         * @type {boolean | undefined}
         */
        #showTrackOffset;
        /**
         * @type {number | undefined}
         */
        #currentTrackOffset;
        /**
         * @type {HTMLElement | null | undefined}
         */
        #videoSubtitlesElem;
        /**
         * @type {any | null | undefined}
         */
        #currentTrackEvents;
        /**
         * @type {string[] | undefined}
         */
        #supportedFeatures;
        /**
         * @type {HTMLVideoElement | null | undefined}
         */
        #mediaElement;
        /**
         * @type {number}
         */
        #fetchQueue = 0;
        /**
         * @type {string | undefined}
         */
        #currentSrc;
        /**
         * @type {boolean | undefined}
         */
        #started;
        /**
         * @type {boolean | undefined}
         */
        #timeUpdated;
        /**
         * @type {number | null | undefined}
         */
        #currentTime;
        /**
         * @type {any | undefined}
         */
        #flvPlayer;
        /**
         * @private (used in other files)
         * @type {any | undefined}
         */
        _hlsPlayer;
        /**
         * @private (used in other files)
         * @type {any | null | undefined}
         */
        _castPlayer;
        /**
         * @private (used in other files)
         * @type {any | undefined}
         */
        _currentPlayOptions;
        /**
         * @type {any | undefined}
         */
        #lastProfile;
        /**
         * @type {MutationObserver | IntersectionObserver | undefined} (Unclear observer typing)
         */
        #resizeObserver;

        constructor() {
            if (browser.edgeUwp) {
                this.name = 'Windows Video Player';
            } else {
                this.name = 'Html Video Player';
            }
        }

        currentSrc() {
            return this.#currentSrc;
        }

        /**
         * @private
         */
        incrementFetchQueue() {
            if (this.#fetchQueue <= 0) {
                this.isFetching = true;
                events.trigger(this, 'beginFetch');
            }

            this.#fetchQueue++;
        }

        /**
         * @private
         */
        decrementFetchQueue() {
            this.#fetchQueue--;

            if (this.#fetchQueue <= 0) {
                this.isFetching = false;
                events.trigger(this, 'endFetch');
            }
        }

        /**
         * @private
         */
        updateVideoUrl(streamInfo) {
            const isHls = streamInfo.url.toLowerCase().includes('.m3u8');

            const mediaSource = streamInfo.mediaSource;
            const item = streamInfo.item;

            // Huge hack alert. Safari doesn't seem to like if the segments aren't available right away when playback starts
            // This will start the transcoding process before actually feeding the video url into the player
            // Edit: Also seeing stalls from hls.js
            if (mediaSource && item && !mediaSource.RunTimeTicks && isHls && streamInfo.playMethod === 'Transcode' && (browser.iOS || browser.osx)) {
                const hlsPlaylistUrl = streamInfo.url.replace('master.m3u8', 'live.m3u8');

                loading.show();

                console.debug(`prefetching hls playlist: ${hlsPlaylistUrl}`);

                return window.connectionManager.getApiClient(item.ServerId).ajax({

                    type: 'GET',
                    url: hlsPlaylistUrl

                }).then(function () {
                    console.debug(`completed prefetching hls playlist: ${hlsPlaylistUrl}`);

                    loading.hide();
                    streamInfo.url = hlsPlaylistUrl;
                }, function () {
                    console.error(`error prefetching hls playlist: ${hlsPlaylistUrl}`);

                    loading.hide();
                });
            } else {
                return Promise.resolve();
            }
        }

        play(options) {
            this.#started = false;
            this.#timeUpdated = false;

            this.#currentTime = null;

            this.resetSubtitleOffset();

            return this.createMediaElement(options).then(elem => {
                return this.updateVideoUrl(options).then(() => {
                    return this.setCurrentSrc(elem, options);
                });
            });
        }

        /**
         * @private
         */
        setSrcWithFlvJs(elem, options, url) {
            return import('flvjs').then(({default: flvjs}) => {
                const flvPlayer = flvjs.createPlayer({
                        type: 'flv',
                        url: url
                    },
                    {
                        seekType: 'range',
                        lazyLoad: false
                    });

                flvPlayer.attachMediaElement(elem);
                flvPlayer.load();

                this.#flvPlayer = flvPlayer;

                // This is needed in setCurrentTrackElement
                this.#currentSrc = url;

                return flvPlayer.play();
            });
        }

        /**
         * @private
         */
        setSrcWithHlsJs(elem, options, url) {
            return new Promise((resolve, reject) => {
                requireHlsPlayer(() => {
                    const hls = new Hls({
                        manifestLoadingTimeOut: 20000
                    });
                    hls.loadSource(url);
                    hls.attachMedia(elem);

                    bindEventsToHlsPlayer(this, hls, elem, this.onError, resolve, reject);

                    this._hlsPlayer = hls;

                    // This is needed in setCurrentTrackElement
                    this.#currentSrc = url;
                });
            });
        }

        /**
         * @private
         */
        setCurrentSrc(elem, options) {
            elem.removeEventListener('error', this.onError);

            let val = options.url;
            console.debug(`playing url: ${val}`);

            // Convert to seconds
            const seconds = (options.playerStartPositionTicks || 0) / 10000000;
            if (seconds) {
                val += `#t=${seconds}`;
            }

            destroyHlsPlayer(this);
            destroyFlvPlayer(this);
            destroyCastPlayer(this);

            this.#subtitleTrackIndexToSetOnPlaying = options.mediaSource.DefaultSubtitleStreamIndex == null ? -1 : options.mediaSource.DefaultSubtitleStreamIndex;
            if (this.#subtitleTrackIndexToSetOnPlaying != null && this.#subtitleTrackIndexToSetOnPlaying >= 0) {
                const initialSubtitleStream = options.mediaSource.MediaStreams[this.#subtitleTrackIndexToSetOnPlaying];
                if (!initialSubtitleStream || initialSubtitleStream.DeliveryMethod === 'Encode') {
                    this.#subtitleTrackIndexToSetOnPlaying = -1;
                }
            }

            this.#audioTrackIndexToSetOnPlaying = options.playMethod === 'Transcode' ? null : options.mediaSource.DefaultAudioStreamIndex;

            this._currentPlayOptions = options;

            const crossOrigin = getCrossOriginValue(options.mediaSource);
            if (crossOrigin) {
                elem.crossOrigin = crossOrigin;
            }

            if (enableHlsJsPlayer(options.mediaSource.RunTimeTicks, 'Video') && val.includes('.m3u8')) {
                return this.setSrcWithHlsJs(elem, options, val);
            } else if (options.playMethod !== 'Transcode' && options.mediaSource.Container === 'flv') {
                return this.setSrcWithFlvJs(elem, options, val);
            } else {
                elem.autoplay = true;

                // Safari will not send cookies without this
                elem.crossOrigin = 'use-credentials';

                return applySrc(elem, val, options).then(() => {
                    this.#currentSrc = val;

                    return playWithPromise(elem, this.onError);
                });
            }
        }

        setSubtitleStreamIndex(index) {
            this.setCurrentTrackElement(index);
        }

        resetSubtitleOffset() {
            this.#currentTrackOffset = 0;
            this.#showTrackOffset = false;
        }

        enableShowingSubtitleOffset() {
            this.#showTrackOffset = true;
        }

        disableShowingSubtitleOffset() {
            this.#showTrackOffset = false;
        }

        isShowingSubtitleOffsetEnabled() {
            return this.#showTrackOffset;
        }

        /**
         * @private
         */
        getTextTrack() {
            const videoElement = this.#mediaElement;
            if (videoElement) {
                return Array.from(videoElement.textTracks)
                    .find(function (trackElement) {
                        // get showing .vtt textTack
                        return trackElement.mode === 'showing';
                    });
            } else {
                return null;
            }
        }

        /**
         * @private
         */
        setSubtitleOffset(offset) {
            const offsetValue = parseFloat(offset);

            // if .ass currently rendering
            if (this.#currentSubtitlesOctopus) {
                this.updateCurrentTrackOffset(offsetValue);
                this.#currentSubtitlesOctopus.timeOffset = (this._currentPlayOptions.transcodingOffsetTicks || 0) / 10000000 + offsetValue;
            } else {
                const trackElement = this.getTextTrack();
                // if .vtt currently rendering
                if (trackElement) {
                    this.setTextTrackSubtitleOffset(trackElement, offsetValue);
                } else if (this.#currentTrackEvents) {
                    this.setTrackEventsSubtitleOffset(this.#currentTrackEvents, offsetValue);
                } else {
                    console.debug('No available track, cannot apply offset: ', offsetValue);
                }
            }
        }

        /**
         * @private
         */
        updateCurrentTrackOffset(offsetValue) {
            let relativeOffset = offsetValue;
            const newTrackOffset = offsetValue;
            if (this.#currentTrackOffset) {
                relativeOffset -= this.#currentTrackOffset;
            }
            this.#currentTrackOffset = newTrackOffset;
            // relative to currentTrackOffset
            return relativeOffset;
        }

        /**
         * @private
         */
        setTextTrackSubtitleOffset(currentTrack, offsetValue) {
            if (currentTrack.cues) {
                offsetValue = this.updateCurrentTrackOffset(offsetValue);
                Array.from(currentTrack.cues)
                    .forEach(function (cue) {
                        cue.startTime -= offsetValue;
                        cue.endTime -= offsetValue;
                    });
            }
        }

        /**
         * @private
         */
        setTrackEventsSubtitleOffset(trackEvents, offsetValue) {
            if (Array.isArray(trackEvents)) {
                offsetValue = this.updateCurrentTrackOffset(offsetValue) * 1e7; // ticks
                trackEvents.forEach(function (trackEvent) {
                    trackEvent.StartPositionTicks -= offsetValue;
                    trackEvent.EndPositionTicks -= offsetValue;
                });
            }
        }

        getSubtitleOffset() {
            return this.#currentTrackOffset;
        }

        /**
         * @private
         */
        isAudioStreamSupported(stream, deviceProfile) {
            const codec = (stream.Codec || '').toLowerCase();

            if (!codec) {
                return true;
            }

            if (!deviceProfile) {
                // This should never happen
                return true;
            }

            const profiles = deviceProfile.DirectPlayProfiles || [];

            return profiles.filter(function (p) {
                if (p.Type === 'Video') {
                    if (!p.AudioCodec) {
                        return true;
                    }

                    return p.AudioCodec.toLowerCase().includes(codec);
                }

                return false;
            }).length > 0;
        }

        /**
         * @private
         */
        getSupportedAudioStreams() {
            const profile = this.#lastProfile;

            return getMediaStreamAudioTracks(this._currentPlayOptions.mediaSource).filter((stream) => {
                return this.isAudioStreamSupported(stream, profile);
            });
        }

        setAudioStreamIndex(index) {
            const streams = this.getSupportedAudioStreams();

            if (streams.length < 2) {
                // If there's only one supported stream then trust that the player will handle it on it's own
                return;
            }

            let audioIndex = -1;

            for (const stream of streams) {
                audioIndex++;

                if (stream.Index === index) {
                    break;
                }
            }

            if (audioIndex === -1) {
                return;
            }

            const elem = this.#mediaElement;
            if (!elem) {
                return;
            }

            // https://developer.mozilla.org/en-US/docs/Web/API/HTMLMediaElement/audioTracks

            /**
             * @type {ArrayLike<any>|any[]}
             */
            const elemAudioTracks = elem.audioTracks || [];
            console.debug(`found ${elemAudioTracks.length} audio tracks`);

            for (const [i, audioTrack] of Array.from(elemAudioTracks).entries()) {
                if (audioIndex === i) {
                    console.debug(`setting audio track ${i} to enabled`);
                    audioTrack.enabled = true;
                } else {
                    console.debug(`setting audio track ${i} to disabled`);
                    audioTrack.enabled = false;
                }
            }
        }

        stop(destroyPlayer) {
            const elem = this.#mediaElement;
            const src = this.#currentSrc;

            if (elem) {
                if (src) {
                    elem.pause();
                }

                onEndedInternal(this, elem, this.onError);

                if (destroyPlayer) {
                    this.destroy();
                }
            }

            this.destroyCustomTrack(elem);

            return Promise.resolve();
        }

        destroy() {
            destroyHlsPlayer(this);
            destroyFlvPlayer(this);

            appRouter.setTransparency('none');

            const videoElement = this.#mediaElement;

            if (videoElement) {
                this.#mediaElement = null;

                this.destroyCustomTrack(videoElement);
                videoElement.removeEventListener('timeupdate', this.onTimeUpdate);
                videoElement.removeEventListener('ended', this.onEnded);
                videoElement.removeEventListener('volumechange', this.onVolumeChange);
                videoElement.removeEventListener('pause', this.onPause);
                videoElement.removeEventListener('playing', this.onPlaying);
                videoElement.removeEventListener('play', this.onPlay);
                videoElement.removeEventListener('click', this.onClick);
                videoElement.removeEventListener('dblclick', this.onDblClick);
                videoElement.removeEventListener('waiting', this.onWaiting);

                videoElement.parentNode.removeChild(videoElement);
            }

            const dlg = this.#videoDialog;
            if (dlg) {
                this.#videoDialog = null;
                dlg.parentNode.removeChild(dlg);
            }

            if (screenfull.isEnabled) {
                screenfull.exit();
            } else {
                // iOS Safari
                if (document.webkitIsFullScreen && document.webkitCancelFullscreen) {
                    document.webkitCancelFullscreen();
                }
            }
        }

        /**
         * @private
         * @param e {Event} The event received from the `<video>` element
         */
        onEnded = (e) => {
            /**
             * @type {HTMLMediaElement}
             */
            const elem = e.target;
            this.destroyCustomTrack(elem);
            onEndedInternal(this, elem, this.onError);
        };

        /**
         * @private
         * @param e {Event} The event received from the `<video>` element
         */
        onTimeUpdate = (e) => {
            /**
             * @type {HTMLMediaElement}
             */
            const elem = e.target;
            // get the player position and the transcoding offset
            const time = elem.currentTime;

            if (time && !this.#timeUpdated) {
                this.#timeUpdated = true;
                this.ensureValidVideo(elem);
            }

            this.#currentTime = time;

            const currentPlayOptions = this._currentPlayOptions;
            // Not sure yet how this is coming up null since we never null it out, but it is causing app crashes
            if (currentPlayOptions) {
                let timeMs = time * 1000;
                timeMs += ((currentPlayOptions.transcodingOffsetTicks || 0) / 10000);
                this.updateSubtitleText(timeMs);
            }

            events.trigger(this, 'timeupdate');
        };

        /**
         * @private
         * @param e {Event} The event received from the `<video>` element
         */
        onVolumeChange = (e) => {
            /**
             * @type {HTMLMediaElement}
             */
            const elem = e.target;
            saveVolume(elem.volume);
            events.trigger(this, 'volumechange');
        };

        /**
         * @private
         */
        onNavigatedToOsd = () => {
            const dlg = this.#videoDialog;
            if (dlg) {
                dlg.classList.remove('videoPlayerContainer-onTop');

                this.onStartedAndNavigatedToOsd();
            }
        };

        /**
         * @private
         */
        onStartedAndNavigatedToOsd() {
            // If this causes a failure during navigation we end up in an awkward UI state
            this.setCurrentTrackElement(this.#subtitleTrackIndexToSetOnPlaying);

            if (this.#audioTrackIndexToSetOnPlaying != null && this.canSetAudioStreamIndex()) {
                this.setAudioStreamIndex(this.#audioTrackIndexToSetOnPlaying);
            }
        }

        /**
         * @private
         * @param e {Event} The event received from the `<video>` element
         */
        onPlaying = (e) => {
            /**
             * @type {HTMLMediaElement}
             */
            const elem = e.target;
            if (!this.#started) {
                this.#started = true;
                elem.removeAttribute('controls');

                loading.hide();

                seekOnPlaybackStart(this, e.target, this._currentPlayOptions.playerStartPositionTicks, () => {
                    if (this.#currentSubtitlesOctopus) {
                        this.#currentSubtitlesOctopus.timeOffset = (this._currentPlayOptions.transcodingOffsetTicks || 0) / 10000000 + this.#currentTrackOffset;
                        this.#currentSubtitlesOctopus.resize();
                        this.#currentSubtitlesOctopus.resetRenderAheadCache(false);
                    }
                });

                if (this._currentPlayOptions.fullscreen) {
                    appRouter.showVideoOsd().then(this.onNavigatedToOsd);
                } else {
                    appRouter.setTransparency('backdrop');
                    this.#videoDialog.classList.remove('videoPlayerContainer-onTop');

                    this.onStartedAndNavigatedToOsd();
                }
            }
            events.trigger(this, 'playing');
        };

        /**
         * @private
         */
        onPlay = () => {
            events.trigger(this, 'unpause');
        };

        /**
         * @private
         */
        ensureValidVideo(elem) {
            if (elem !== this.#mediaElement) {
                return;
            }

            if (elem.videoWidth === 0 && elem.videoHeight === 0) {
                const mediaSource = (this._currentPlayOptions || {}).mediaSource;

                // Only trigger this if there is media info
                // Avoid triggering in situations where it might not actually have a video stream (audio only live tv channel)
                if (!mediaSource || mediaSource.RunTimeTicks) {
                    onErrorInternal(this, 'mediadecodeerror');
                }
            }
        }

        /**
         * @private
         */
        onClick = () => {
            events.trigger(this, 'click');
        };

        /**
         * @private
         */
        onDblClick = () => {
            events.trigger(this, 'dblclick');
        };

        /**
         * @private
         */
        onPause = () => {
            events.trigger(this, 'pause');
        };

        onWaiting() {
            events.trigger(this, 'waiting');
        }

        /**
         * @private
         * @param e {Event} The event received from the `<video>` element
         */
        onError = (e) => {
            /**
             * @type {HTMLMediaElement}
             */
            const elem = e.target;
            const errorCode = elem.error ? (elem.error.code || 0) : 0;
            const errorMessage = elem.error ? (elem.error.message || '') : '';
            console.error(`media element error: ${errorCode} ${errorMessage}`);

            let type;

            switch (errorCode) {
                case 1:
                    // MEDIA_ERR_ABORTED
                    // This will trigger when changing media while something is playing
                    return;
                case 2:
                    // MEDIA_ERR_NETWORK
                    type = 'network';
                    break;
                case 3:
                    // MEDIA_ERR_DECODE
                    if (this._hlsPlayer) {
                        handleHlsJsMediaError(this);
                        return;
                    } else {
                        type = 'mediadecodeerror';
                    }
                    break;
                case 4:
                    // MEDIA_ERR_SRC_NOT_SUPPORTED
                    type = 'medianotsupported';
                    break;
                default:
                    // seeing cases where Edge is firing error events with no error code
                    // example is start playing something, then immediately change src to something else
                    return;
            }

            onErrorInternal(this, type);
        };

        /**
         * @private
         */
        destroyCustomTrack(videoElement) {
            if (this.#resizeObserver) {
                this.#resizeObserver.disconnect();
                this.#resizeObserver = null;
            }

            if (this.#videoSubtitlesElem) {
                const subtitlesContainer = this.#videoSubtitlesElem.parentNode;
                if (subtitlesContainer) {
                    tryRemoveElement(subtitlesContainer);
                }
                this.#videoSubtitlesElem = null;
            }

            this.#currentTrackEvents = null;

            if (videoElement) {
                const allTracks = videoElement.textTracks || []; // get list of tracks
                for (const track of allTracks) {
                    if (track.label.includes('manualTrack')) {
                        track.mode = 'disabled';
                    }
                }
            }

            this.#customTrackIndex = -1;
            this.#currentClock = null;
            this._currentAspectRatio = null;

            const octopus = this.#currentSubtitlesOctopus;
            if (octopus) {
                octopus.dispose();
            }
            this.#currentSubtitlesOctopus = null;

            const renderer = this.#currentAssRenderer;
            if (renderer) {
                renderer.setEnabled(false);
            }
            this.#currentAssRenderer = null;
        }

        /**
         * @private
         */
        fetchSubtitlesUwp(track) {
            return Windows.Storage.StorageFile.getFileFromPathAsync(track.Path).then(function (storageFile) {
                return Windows.Storage.FileIO.readTextAsync(storageFile);
            }).then(function (text) {
                return JSON.parse(text);
            });
        }

        /**
         * @private
         */
        async fetchSubtitles(track, item) {
            if (window.Windows && itemHelper.isLocalItem(item)) {
                return this.fetchSubtitlesUwp(track, item);
            }

            this.incrementFetchQueue();
            try {
                const response = await fetch(getTextTrackUrl(track, item, '.js'));

                if (!response.ok) {
                    throw new Error(response);
                }

                return response.json();
            } finally {
                this.decrementFetchQueue();
            }
        }

        /**
         * @private
         */
        setTrackForDisplay(videoElement, track) {
            if (!track) {
                this.destroyCustomTrack(videoElement);
                return;
            }

            // skip if already playing this track
            if (this.#customTrackIndex === track.Index) {
                return;
            }

            this.resetSubtitleOffset();
            const item = this._currentPlayOptions.item;

            this.destroyCustomTrack(videoElement);
            this.#customTrackIndex = track.Index;
            this.renderTracksEvents(videoElement, track, item);
        }

        /**
         * @private
         */
        renderSsaAss(videoElement, track, item) {
            const avaliableFonts = [];
            const attachments = this._currentPlayOptions.mediaSource.MediaAttachments || [];
<<<<<<< HEAD
            attachments.map(function (i) {
                // embedded font url
                return avaliableFonts.push(i.DeliveryUrl);
            });
            const apiClient = connectionManager.getApiClient(item);
            const fallbackFontList = apiClient.getUrl('/FallbackFont/Fonts', {
                api_key: apiClient.accessToken()
            });
=======
            const apiClient = window.connectionManager.getApiClient(item);
>>>>>>> feda3d55
            const htmlVideoPlayer = this;
            const options = {
                video: videoElement,
                subUrl: getTextTrackUrl(track, item),
                fonts: avaliableFonts,
                workerUrl: `${appRouter.baseUrl()}/libraries/subtitles-octopus-worker.js`,
                legacyWorkerUrl: `${appRouter.baseUrl()}/libraries/subtitles-octopus-worker-legacy.js`,
                onError() {
                    onErrorInternal(htmlVideoPlayer, 'mediadecodeerror');
                },
                timeOffset: (this._currentPlayOptions.transcodingOffsetTicks || 0) / 10000000,

                // new octopus options; override all, even defaults
                renderMode: 'blend',
                dropAllAnimations: false,
                libassMemoryLimit: 40,
                libassGlyphLimit: 40,
                targetFps: 24,
                prescaleTradeoff: 0.8,
                softHeightLimit: 1080,
                hardHeightLimit: 2160,
                resizeVariation: 0.2,
                renderAhead: 90
            };
            import('JavascriptSubtitlesOctopus').then(({default: SubtitlesOctopus}) => {
                apiClient.getNamedConfiguration('encoding').then((config) => {
                    if (config.EnableFallbackFont) {
                        apiClient.getJSON(fallbackFontList).then((fontFiles) => {
                            (fontFiles || []).map(function (font) {
                                const fontUrl = apiClient.getUrl(`/FallbackFont/Fonts/${font.Name}`, {
                                    api_key: apiClient.accessToken()
                                });
                                return avaliableFonts.push(fontUrl);
                            });
                            this.#currentSubtitlesOctopus = new SubtitlesOctopus(options);
                        });
                    } else {
                        this.#currentSubtitlesOctopus = new SubtitlesOctopus(options);
                    }
                });
            });
        }

        /**
         * @private
         */
        requiresCustomSubtitlesElement() {
            // after a system update, ps4 isn't showing anything when creating a track element dynamically
            // going to have to do it ourselves
            if (browser.ps4) {
                return true;
            }

            // This is unfortunate, but we're unable to remove the textTrack that gets added via addTextTrack
            if (browser.firefox || browser.web0s) {
                return true;
            }

            if (browser.edge) {
                return true;
            }

            if (browser.iOS) {
                const userAgent = navigator.userAgent.toLowerCase();
                // works in the browser but not the native app
                if ((userAgent.includes('os 9') || userAgent.includes('os 8')) && !userAgent.includes('safari')) {
                    return true;
                }
            }

            return false;
        }

        /**
         * @private
         */
        renderSubtitlesWithCustomElement(videoElement, track, item) {
            this.fetchSubtitles(track, item).then((data) => {
                if (!this.#videoSubtitlesElem) {
                    const subtitlesContainer = document.createElement('div');
                    subtitlesContainer.classList.add('videoSubtitles');
                    subtitlesContainer.innerHTML = '<div class="videoSubtitlesInner"></div>';
                    this.#videoSubtitlesElem = subtitlesContainer.querySelector('.videoSubtitlesInner');
                    this.setSubtitleAppearance(subtitlesContainer, this.#videoSubtitlesElem);
                    videoElement.parentNode.appendChild(subtitlesContainer);
                    this.#currentTrackEvents = data.TrackEvents;
                }
            });
        }

        /**
         * @private
         */
        setSubtitleAppearance(elem, innerElem) {
            Promise.all([import('userSettings'), import('subtitleAppearanceHelper')]).then(([userSettings, subtitleAppearanceHelper]) => {
                subtitleAppearanceHelper.applyStyles({
                    text: innerElem,
                    window: elem
                }, userSettings.getSubtitleAppearanceSettings());
            });
        }

        /**
         * @private
         */
        getCueCss(appearance, selector) {
            return `${selector}::cue {
                ${appearance.text.map((s) => s.value !== undefined && s.value !== '' ? `${s.name}:${s.value}!important;` : '').join('')}
            }`;
        }

        /**
         * @private
         */
        setCueAppearance() {
            Promise.all([import('userSettings'), import('subtitleAppearanceHelper')]).then(([userSettings, subtitleAppearanceHelper]) => {
                const elementId = `${this.id}-cuestyle`;

                let styleElem = document.querySelector(`#${elementId}`);
                if (!styleElem) {
                    styleElem = document.createElement('style');
                    styleElem.id = elementId;
                    document.getElementsByTagName('head')[0].appendChild(styleElem);
                }

                styleElem.innerHTML = this.getCueCss(subtitleAppearanceHelper.getStyles(userSettings.getSubtitleAppearanceSettings()), '.htmlvideoplayer');
            });
        }

        /**
         * @private
         */
        renderTracksEvents(videoElement, track, item) {
            if (!itemHelper.isLocalItem(item) || track.IsExternal) {
                const format = (track.Codec || '').toLowerCase();
                if (format === 'ssa' || format === 'ass') {
                    this.renderSsaAss(videoElement, track, item);
                    return;
                }

                if (this.requiresCustomSubtitlesElement()) {
                    this.renderSubtitlesWithCustomElement(videoElement, track, item);
                    return;
                }
            }

            let trackElement = null;
            if (videoElement.textTracks && videoElement.textTracks.length > 0) {
                trackElement = videoElement.textTracks[0];

                // This throws an error in IE, but is fine in chrome
                // In IE it's not necessary anyway because changing the src seems to be enough
                try {
                    trackElement.mode = 'showing';
                    while (trackElement.cues.length) {
                        trackElement.removeCue(trackElement.cues[0]);
                    }
                } catch (e) {
                    console.error('error removing cue from textTrack');
                }

                trackElement.mode = 'disabled';
            } else {
                // There is a function addTextTrack but no function for removeTextTrack
                // Therefore we add ONE element and replace its cue data
                trackElement = videoElement.addTextTrack('subtitles', 'manualTrack', 'und');
            }

            // download the track json
            this.fetchSubtitles(track, item).then(function (data) {
                import('userSettings').then((userSettings) => {
                    // show in ui
                    console.debug(`downloaded ${data.TrackEvents.length} track events`);

                    const subtitleAppearance = userSettings.getSubtitleAppearanceSettings();
                    const cueLine = parseInt(subtitleAppearance.verticalPosition, 10);

                    // add some cues to show the text
                    // in safari, the cues need to be added before setting the track mode to showing
                    for (const trackEvent of data.TrackEvents) {
                        const trackCueObject = window.VTTCue || window.TextTrackCue;
                        const cue = new trackCueObject(trackEvent.StartPositionTicks / 10000000, trackEvent.EndPositionTicks / 10000000, normalizeTrackEventText(trackEvent.Text, false));

                        if (cue.line === 'auto') {
                            cue.line = cueLine;
                        }

                        trackElement.addCue(cue);
                    }

                    trackElement.mode = 'showing';
                });
            });
        }

        /**
         * @private
         */
        updateSubtitleText(timeMs) {
            const clock = this.#currentClock;
            if (clock) {
                try {
                    clock.seek(timeMs / 1000);
                } catch (err) {
                    console.error(`error in libjass: ${err}`);
                }
                return;
            }

            const trackEvents = this.#currentTrackEvents;
            const subtitleTextElement = this.#videoSubtitlesElem;

            if (trackEvents && subtitleTextElement) {
                const ticks = timeMs * 10000;
                let selectedTrackEvent;
                for (const trackEvent of trackEvents) {
                    if (trackEvent.StartPositionTicks <= ticks && trackEvent.EndPositionTicks >= ticks) {
                        selectedTrackEvent = trackEvent;
                        break;
                    }
                }

                if (selectedTrackEvent && selectedTrackEvent.Text) {
                    subtitleTextElement.innerHTML = normalizeTrackEventText(selectedTrackEvent.Text, true);
                    subtitleTextElement.classList.remove('hide');
                } else {
                    subtitleTextElement.classList.add('hide');
                }
            }
        }

        /**
         * @private
         */
        setCurrentTrackElement(streamIndex) {
            console.debug(`setting new text track index to: ${streamIndex}`);

            const mediaStreamTextTracks = getMediaStreamTextTracks(this._currentPlayOptions.mediaSource);

            let track = streamIndex === -1 ? null : mediaStreamTextTracks.filter(function (t) {
                return t.Index === streamIndex;
            })[0];

            this.setTrackForDisplay(this.#mediaElement, track);
            if (enableNativeTrackSupport(this.#currentSrc, track)) {
                if (streamIndex !== -1) {
                    this.setCueAppearance();
                }
            } else {
                // null these out to disable the player's native display (handled below)
                streamIndex = -1;
                track = null;
            }
        }

        /**
         * @private
         */
        createMediaElement(options) {
            const dlg = document.querySelector('.videoPlayerContainer');

                if (!dlg) {
                    return import('css!./style').then(() => {
                        loading.show();

                        const dlg = document.createElement('div');

                        dlg.classList.add('videoPlayerContainer');

                        if (options.fullscreen) {
                            dlg.classList.add('videoPlayerContainer-onTop');
                        }

                        let html = '';
                        const cssClass = 'htmlvideoplayer';

                        // Can't autoplay in these browsers so we need to use the full controls, at least until playback starts
                        if (!appHost.supports('htmlvideoautoplay')) {
                            html += '<video class="' + cssClass + '" preload="metadata" autoplay="autoplay" controls="controls" webkit-playsinline playsinline>';
                        } else {
                            // Chrome 35 won't play with preload none
                            html += '<video class="' + cssClass + '" preload="metadata" autoplay="autoplay" webkit-playsinline playsinline>';
                        }

                        html += '</video>';

                        dlg.innerHTML = html;
                        const videoElement = dlg.querySelector('video');

                        videoElement.volume = getSavedVolume();
                        videoElement.addEventListener('timeupdate', this.onTimeUpdate);
                        videoElement.addEventListener('ended', this.onEnded);
                        videoElement.addEventListener('volumechange', this.onVolumeChange);
                        videoElement.addEventListener('pause', this.onPause);
                        videoElement.addEventListener('playing', this.onPlaying);
                        videoElement.addEventListener('play', this.onPlay);
                        videoElement.addEventListener('click', this.onClick);
                        videoElement.addEventListener('dblclick', this.onDblClick);
                        videoElement.addEventListener('waiting', this.onWaiting);
                        if (options.backdropUrl) {
                            videoElement.poster = options.backdropUrl;
                        }

                        document.body.insertBefore(dlg, document.body.firstChild);
                        this.#videoDialog = dlg;
                        this.#mediaElement = videoElement;

                        // don't animate on smart tv's, too slow
                        if (options.fullscreen && browser.supportsCssAnimation() && !browser.slow) {
                            return zoomIn(dlg).then(function () {
                                return videoElement;
                            });
                        } else {
                            hidePrePlaybackPage();
                            return videoElement;
                        }
                    });
                } else {
                    return Promise.resolve(dlg.querySelector('video'));
                }
        }

    /**
     * @private
     */
    canPlayMediaType(mediaType) {
        return (mediaType || '').toLowerCase() === 'video';
    }

    /**
     * @private
     */
    supportsPlayMethod(playMethod, item) {
        if (appHost.supportsPlayMethod) {
            return appHost.supportsPlayMethod(playMethod, item);
        }

        return true;
    }

    /**
     * @private
     */
    getDeviceProfile(item, options) {
        return HtmlVideoPlayer.getDeviceProfileInternal(item, options).then((profile) => {
            this.#lastProfile = profile;
            return profile;
        });
    }

    /**
     * @private
     */
    static getDeviceProfileInternal(item, options) {
        if (appHost.getDeviceProfile) {
            return appHost.getDeviceProfile(item, options);
        }

        return getDefaultProfile();
    }

    /**
     * @private
     */
    static getSupportedFeatures() {
        const list = [];

        const video = document.createElement('video');
        if (
            // Check non-standard Safari PiP support
            typeof video.webkitSupportsPresentationMode === 'function' && video.webkitSupportsPresentationMode('picture-in-picture') && typeof video.webkitSetPresentationMode === 'function'
            // Check standard PiP support
            || document.pictureInPictureEnabled
        ) {
            list.push('PictureInPicture');
        } else if (window.Windows) {
            if (Windows.UI.ViewManagement.ApplicationView.getForCurrentView().isViewModeSupported(Windows.UI.ViewManagement.ApplicationViewMode.compactOverlay)) {
                list.push('PictureInPicture');
            }
        }

        if (browser.safari || browser.iOS || browser.iPad) {
            list.push('AirPlay');
        }

        if (typeof video.playbackRate === 'number') {
            list.push('PlaybackRate');
        }

        list.push('SetBrightness');
        list.push('SetAspectRatio');

        return list;
    }

    supports(feature) {
        if (!this.#supportedFeatures) {
            this.#supportedFeatures = HtmlVideoPlayer.getSupportedFeatures();
        }

        return this.#supportedFeatures.includes(feature);
    }

    // Save this for when playback stops, because querying the time at that point might return 0
    currentTime(val) {
        const mediaElement = this.#mediaElement;
        if (mediaElement) {
            if (val != null) {
                mediaElement.currentTime = val / 1000;
                return;
            }

            const currentTime = this.#currentTime;
            if (currentTime) {
                return currentTime * 1000;
            }

            return (mediaElement.currentTime || 0) * 1000;
        }
    }

    duration() {
        const mediaElement = this.#mediaElement;
        if (mediaElement) {
            const duration = mediaElement.duration;
            if (isValidDuration(duration)) {
                return duration * 1000;
            }
        }

        return null;
    }

    canSetAudioStreamIndex() {
        if (browser.tizen || browser.orsay) {
            return true;
        }

        const video = this.#mediaElement;
        if (video) {
            if (video.audioTracks) {
                return true;
            }
        }

        return false;
    }

    static onPictureInPictureError(err) {
        console.error(`Picture in picture error: ${err}`);
    }

    setPictureInPictureEnabled(isEnabled) {
        const video = this.#mediaElement;

        if (document.pictureInPictureEnabled) {
            if (video) {
                if (isEnabled) {
                    video.requestPictureInPicture().catch(HtmlVideoPlayer.onPictureInPictureError);
                } else {
                    document.exitPictureInPicture().catch(HtmlVideoPlayer.onPictureInPictureError);
                }
            }
        } else if (window.Windows) {
            this.isPip = isEnabled;
            if (isEnabled) {
                Windows.UI.ViewManagement.ApplicationView.getForCurrentView().tryEnterViewModeAsync(Windows.UI.ViewManagement.ApplicationViewMode.compactOverlay);
            } else {
                Windows.UI.ViewManagement.ApplicationView.getForCurrentView().tryEnterViewModeAsync(Windows.UI.ViewManagement.ApplicationViewMode.default);
            }
        } else {
            if (video && video.webkitSupportsPresentationMode && typeof video.webkitSetPresentationMode === 'function') {
                video.webkitSetPresentationMode(isEnabled ? 'picture-in-picture' : 'inline');
            }
        }
    }

    isPictureInPictureEnabled() {
        if (document.pictureInPictureEnabled) {
            return !!document.pictureInPictureElement;
        } else if (window.Windows) {
            return this.isPip || false;
        } else {
            const video = this.#mediaElement;
            if (video) {
                return video.webkitPresentationMode === 'picture-in-picture';
            }
        }

        return false;
    }

    static isAirPlayEnabled() {
        if (document.AirPlayEnabled) {
            return !!document.AirplayElement;
        }

        return false;
    }

    setAirPlayEnabled(isEnabled) {
        const video = this.#mediaElement;

        if (document.AirPlayEnabled) {
            if (video) {
                if (isEnabled) {
                    video.requestAirPlay().catch(function(err) {
                        console.error('Error requesting AirPlay', err);
                    });
                } else {
                    document.exitAirPLay().catch(function(err) {
                        console.error('Error exiting AirPlay', err);
                    });
                }
            }
        } else {
            video.webkitShowPlaybackTargetPicker();
        }
    }

    setBrightness(val) {
        const elem = this.#mediaElement;

        if (elem) {
            val = Math.max(0, val);
            val = Math.min(100, val);

            let rawValue = val;
            rawValue = Math.max(20, rawValue);

            const cssValue = rawValue >= 100 ? 'none' : (rawValue / 100);
            elem.style['-webkit-filter'] = `brightness(${cssValue})`;
            elem.style.filter = `brightness(${cssValue})`;
            elem.brightnessValue = val;
            events.trigger(this, 'brightnesschange');
        }
    }

    getBrightness() {
        const elem = this.#mediaElement;
        if (elem) {
            const val = elem.brightnessValue;
            return val == null ? 100 : val;
        }
    }

    seekable() {
        const mediaElement = this.#mediaElement;
        if (mediaElement) {
            const seekable = mediaElement.seekable;
            if (seekable && seekable.length) {
                let start = seekable.start(0);
                let end = seekable.end(0);

                if (!isValidDuration(start)) {
                    start = 0;
                }
                if (!isValidDuration(end)) {
                    end = 0;
                }

                return (end - start) > 0;
            }

            return false;
        }
    }

    pause() {
        const mediaElement = this.#mediaElement;
        if (mediaElement) {
            mediaElement.pause();
        }
    }

    // This is a retry after error
    resume() {
        const mediaElement = this.#mediaElement;
        if (mediaElement) {
            mediaElement.play();
        }
    }

    unpause() {
        const mediaElement = this.#mediaElement;
        if (mediaElement) {
            mediaElement.play();
        }
    }

    paused() {
        const mediaElement = this.#mediaElement;
        if (mediaElement) {
            return mediaElement.paused;
        }

        return false;
    }

    setPlaybackRate(value) {
        const mediaElement = this.#mediaElement;
        if (mediaElement) {
            mediaElement.playbackRate = value;
        }
    }

    getPlaybackRate() {
        const mediaElement = this.#mediaElement;
        if (mediaElement) {
            return mediaElement.playbackRate;
        }
        return null;
    }

    getSupportedPlaybackRates() {
        return [{
            name: '0.5x',
            id: 0.5
        }, {
            name: '0.75x',
            id: 0.75
        }, {
            name: '1x',
            id: 1.0
        }, {
            name: '1.25x',
            id: 1.25
        }, {
            name: '1.5x',
            id: 1.5
        }, {
            name: '1.75x',
            id: 1.75
        }, {
            name: '2x',
            id: 2.0
        }];
    }

    setVolume(val) {
        const mediaElement = this.#mediaElement;
        if (mediaElement) {
            mediaElement.volume = val / 100;
        }
    }

    getVolume() {
        const mediaElement = this.#mediaElement;
        if (mediaElement) {
            return Math.min(Math.round(mediaElement.volume * 100), 100);
        }
    }

    volumeUp() {
        this.setVolume(Math.min(this.getVolume() + 2, 100));
    }

    volumeDown() {
        this.setVolume(Math.max(this.getVolume() - 2, 0));
    }

    setMute(mute) {
        const mediaElement = this.#mediaElement;
        if (mediaElement) {
            mediaElement.muted = mute;
        }
    }

    isMuted() {
        const mediaElement = this.#mediaElement;
        if (mediaElement) {
            return mediaElement.muted;
        }
        return false;
    }

    setAspectRatio(val) {
        const mediaElement = this.#mediaElement;
        if (mediaElement) {
            if (val === 'auto') {
                mediaElement.style.removeProperty('object-fit');
            } else {
                mediaElement.style['object-fit'] = val;
            }
        }
        this._currentAspectRatio = val;
    }

    getAspectRatio() {
        return this._currentAspectRatio || 'auto';
    }

    getSupportedAspectRatios() {
        return [{
            name: 'Auto',
            id: 'auto'
        }, {
            name: 'Cover',
            id: 'cover'
        }, {
            name: 'Fill',
            id: 'fill'
        }];
    }

    togglePictureInPicture() {
        return this.setPictureInPictureEnabled(!this.isPictureInPictureEnabled());
    }

    toggleAirPlay() {
        return this.setAirPlayEnabled(!this.isAirPlayEnabled());
    }

    getBufferedRanges() {
        const mediaElement = this.#mediaElement;
        if (mediaElement) {
            return getBufferedRanges(this, mediaElement);
        }

        return [];
    }

    getStats() {
        const mediaElement = this.#mediaElement;
        const playOptions = this._currentPlayOptions || [];

        const categories = [];

        if (!mediaElement) {
            return Promise.resolve({
                categories: categories
            });
        }

        const mediaCategory = {
            stats: [],
            type: 'media'
        };
        categories.push(mediaCategory);

        if (playOptions.url) {
            //  create an anchor element (note: no need to append this element to the document)
            let link = document.createElement('a');
            //  set href to any path
            link.setAttribute('href', playOptions.url);
            const protocol = (link.protocol || '').replace(':', '');

            if (protocol) {
                mediaCategory.stats.push({
                    label: globalize.translate('LabelProtocol'),
                    value: protocol
                });
            }

            link = null;
        }

        if (this._hlsPlayer) {
            mediaCategory.stats.push({
                label: globalize.translate('LabelStreamType'),
                value: 'HLS'
            });
        } else {
            mediaCategory.stats.push({
                label: globalize.translate('LabelStreamType'),
                value: 'Video'
            });
        }

        const videoCategory = {
            stats: [],
            type: 'video'
        };
        categories.push(videoCategory);

        const rect = mediaElement.getBoundingClientRect ? mediaElement.getBoundingClientRect() : {};
        let height = parseInt(rect.height);
        let width = parseInt(rect.width);

        // Don't show player dimensions on smart TVs because the app UI could be lower resolution than the video and this causes users to think there is a problem
        if (width && height && !browser.tv) {
            videoCategory.stats.push({
                label: globalize.translate('LabelPlayerDimensions'),
                value: `${width}x${height}`
            });
        }

        height = mediaElement.videoHeight;
        width = mediaElement.videoWidth;

        if (width && height) {
            videoCategory.stats.push({
                label: globalize.translate('LabelVideoResolution'),
                value: `${width}x${height}`
            });
        }

        if (mediaElement.getVideoPlaybackQuality) {
            const playbackQuality = mediaElement.getVideoPlaybackQuality();

            const droppedVideoFrames = playbackQuality.droppedVideoFrames || 0;
            videoCategory.stats.push({
                label: globalize.translate('LabelDroppedFrames'),
                value: droppedVideoFrames
            });

            const corruptedVideoFrames = playbackQuality.corruptedVideoFrames || 0;
            videoCategory.stats.push({
                label: globalize.translate('LabelCorruptedFrames'),
                value: corruptedVideoFrames
            });
        }

        const audioCategory = {
            stats: [],
            type: 'audio'
        };
        categories.push(audioCategory);

        const sinkId = mediaElement.sinkId;
        if (sinkId) {
            audioCategory.stats.push({
                label: 'Sink Id:',
                value: sinkId
            });
        }

        return Promise.resolve({
            categories: categories
        });
    }
    }
/* eslint-enable indent */

export default HtmlVideoPlayer;<|MERGE_RESOLUTION|>--- conflicted
+++ resolved
@@ -1033,18 +1033,14 @@
         renderSsaAss(videoElement, track, item) {
             const avaliableFonts = [];
             const attachments = this._currentPlayOptions.mediaSource.MediaAttachments || [];
-<<<<<<< HEAD
             attachments.map(function (i) {
                 // embedded font url
                 return avaliableFonts.push(i.DeliveryUrl);
             });
-            const apiClient = connectionManager.getApiClient(item);
+            const apiClient = window.connectionManager.getApiClient(item);
             const fallbackFontList = apiClient.getUrl('/FallbackFont/Fonts', {
                 api_key: apiClient.accessToken()
             });
-=======
-            const apiClient = window.connectionManager.getApiClient(item);
->>>>>>> feda3d55
             const htmlVideoPlayer = this;
             const options = {
                 video: videoElement,
