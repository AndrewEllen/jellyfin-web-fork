import browser from 'browser';
import loading from 'loading';
import keyboardnavigation from 'keyboardnavigation';
import dialogHelper from 'dialogHelper';
import dom from 'dom';
import events from 'events';
import 'css!./style';
import 'material-icons';
import 'paper-icon-button-light';

import TableOfContents from './tableOfContents';

export class BookPlayer {
    constructor() {
        this.name = 'Book Player';
        this.type = 'mediaplayer';
        this.id = 'bookplayer';
        this.priority = 1;

        this.onDialogClosed = this.onDialogClosed.bind(this);
        this.openTableOfContents = this.openTableOfContents.bind(this);
        this.prevChapter = this.prevChapter.bind(this);
        this.nextChapter = this.nextChapter.bind(this);
        this.onWindowKeyUp = this.onWindowKeyUp.bind(this);
        this.onTouchStart = this.onTouchStart.bind(this);
    }

    play(options) {
        this.progress = 0;
        this.cancellationToken = false;
        this.loaded = false;

        loading.show();
        const elem = this.createMediaElement();
        return this.setCurrentSrc(elem, options);
    }

    stop() {
        this.unbindEvents();

        const elem = this.mediaElement;
        const tocElement = this.tocElement;
        const rendition = this.rendition;

        if (elem) {
            dialogHelper.close(elem);
            this.mediaElement = null;
        }

        if (tocElement) {
            tocElement.destroy();
            this.tocElement = null;
        }

        if (rendition) {
            rendition.destroy();
        }

        // hide loader in case player was not fully loaded yet
        loading.hide();
        this.cancellationToken = true;
    }

    currentItem() {
        return this.item;
    }

    currentTime() {
        return this.progress * 1000;
    }

    duration() {
        return 1000;
    }

    getBufferedRanges() {
        return [{
            start: 0,
            end: 10000000
        }];
    }

    volume() {
        return 100;
    }

    isMuted() {
        return false;
    }

    paused() {
        return false;
    }

    seekable() {
        return true;
    }

    onWindowKeyUp(e) {
        const key = keyboardnavigation.getKeyName(e);
        const rendition = this.rendition;
        const book = rendition.book;

        if (!this.loaded) return;
        switch (key) {
            case 'l':
            case 'ArrowRight':
            case 'Right':
                book.package.metadata.direction === 'rtl' ? rendition.prev() : rendition.next();
                break;
            case 'j':
            case 'ArrowLeft':
            case 'Left':
                book.package.metadata.direction === 'rtl' ? rendition.next() : rendition.prev();
                break;
            case 'Escape':
                if (this.tocElement) {
                    // Close table of contents on ESC if it is open
                    this.tocElement.destroy();
                } else {
                    // Otherwise stop the entire book player
                    this.stop();
                }
                break;
        }
    }

<<<<<<< HEAD
    onTouchStart(e) {
        const rendition = this.rendition;
        const book = rendition.book;

        // epubjs stores pages off the screen or something for preloading
        // get the modulus of the touch event to account for the increased width
        if (!this.loaded || !e.touches || e.touches.length === 0) return;
        const touch = e.touches[0].clientX % dom.getWindowSize().innerWidth;
        if (touch < dom.getWindowSize().innerWidth / 2) {
            book.package.metadata.direction === 'rtl' ? rendition.next() : rendition.prev();
        } else {
            book.package.metadata.direction === 'rtl' ? rendition.prev() : rendition.next();
        }
    }

=======
>>>>>>> b9122997
    onDialogClosed() {
        this.stop();
    }

    bindMediaElementEvents() {
        const elem = this.mediaElement;

        elem.addEventListener('close', this.onDialogClosed, {once: true});
        elem.querySelector('#btnBookplayerExit').addEventListener('click', this.onDialogClosed, {once: true});
        elem.querySelector('#btnBookplayerToc').addEventListener('click', this.openTableOfContents);
        if (browser.mobile) {
            elem.querySelector('#btnBookplayerPrev').addEventListener('click', this.prevChapter);
            elem.querySelector('#btnBookplayerNext').addEventListener('click', this.nextChapter);
        }
    }

    bindEvents() {
        this.bindMediaElementEvents();

        document.addEventListener('keyup', this.onWindowKeyUp);

<<<<<<< HEAD
        // FIXME: document keyup event is not triggered when epub is in focus
        this.rendition.on('keyup', this.onWindowKeyUp);
        this.rendition.on('touchstart', this.onTouchStart);
=======
        // FIXME: I don't really get why document keyup event is not triggered when epub is in focus
        this._rendition.on('keyup', this.onWindowKeyUp);
>>>>>>> b9122997
    }

    unbindMediaElementEvents() {
        const elem = this.mediaElement;

        elem.removeEventListener('close', this.onDialogClosed);
        elem.querySelector('#btnBookplayerExit').removeEventListener('click', this.onDialogClosed);
        elem.querySelector('#btnBookplayerToc').removeEventListener('click', this.openTableOfContents);
        if (browser.mobile) {
            elem.querySelector('#btnBookplayerPrev').removeEventListener('click', this.prevChapter);
            elem.querySelector('#btnBookplayerNext').removeEventListener('click', this.nextChapter);
        }
    }

    unbindEvents() {
        if (this.mediaElement) {
            this.unbindMediaElementEvents();
        }

        document.removeEventListener('keyup', this.onWindowKeyUp);

<<<<<<< HEAD
        if (this.rendition) {
            this.rendition.off('keyup', this.onWindowKeyUp);
            this.rendition.off('touchstart', this.onTouchStart);
=======
        if (this._rendition) {
            this._rendition.off('keyup', this.onWindowKeyUp);
>>>>>>> b9122997
        }
    }

    openTableOfContents() {
        if (this.loaded) {
            this.tocElement = new TableOfContents(this);
        }
    }

    prevChapter(e) {
        this._rendition.prev();
        e.preventDefault();
    }

    nextChapter(e) {
        this._rendition.next();
        e.preventDefault();
    }

    createMediaElement() {
        let elem = this.mediaElement;
        if (elem) {
            return elem;
        }

        elem = document.getElementById('bookPlayer');
        if (!elem) {
            elem = dialogHelper.createDialog({
                exitAnimationDuration: 400,
                size: 'fullscreen',
                autoFocus: false,
                scrollY: false,
                exitAnimation: 'fadeout',
                removeOnClose: true
            });

            let html = '';

            if (browser.mobile) {
                html += '<div class="button-wrapper top-button"><button id="btnBookplayerPrev" is="paper-icon-button-light" class="autoSize bookplayerButton hide-mouse-idle-tv"><i class="material-icons bookplayerButtonIcon navigate_before"></i> Prev</button></div>';
            }

            html += '<div id="viewer">';
            html += '<div class="topButtons">';
            html += '<button is="paper-icon-button-light" id="btnBookplayerToc" class="autoSize bookplayerButton hide-mouse-idle-tv" tabindex="-1"><i class="material-icons bookplayerButtonIcon toc"></i></button>';
            html += '<button is="paper-icon-button-light" id="btnBookplayerExit" class="autoSize bookplayerButton hide-mouse-idle-tv" tabindex="-1"><i class="material-icons bookplayerButtonIcon close"></i></button>';
            html += '</div>';
            html += '</div>';

<<<<<<< HEAD
            elem.id = 'bookPlayer';
=======
            if (browser.mobile) {
                html += '<div class="button-wrapper bottom-button"><button id="btnBookplayerNext" is="paper-icon-button-light" class="autoSize bookplayerButton hide-mouse-idle-tv">Next <i class="material-icons bookplayerButtonIcon navigate_next"></i></button></div>';
            }

>>>>>>> b9122997
            elem.innerHTML = html;

            dialogHelper.open(elem);
        }

        this.mediaElement = elem;
        return elem;
    }

    render(elem, book) {
        if (browser.mobile) {
            return book.renderTo(elem, {
                width: '100%',
                height: '100%',
                flow: 'scrolled-doc'
            });
        } else {
            return book.renderTo(elem, {
                width: '100%',
                height: '100%'
            });
        }
    }

    setCurrentSrc(elem, options) {
        const item = options.items[0];
        this.item = item;
        this.streamInfo = {
            started: true,
            ended: false,
            mediaSource: {
                Id: item.Id
            }
        };

        const serverId = item.ServerId;
        const apiClient = window.connectionManager.getApiClient(serverId);

        return new Promise((resolve, reject) => {
            import('epubjs').then(({default: epubjs}) => {
                const downloadHref = apiClient.getItemDownloadUrl(item.Id);
                const book = epubjs(downloadHref, {openAs: 'epub'});
<<<<<<< HEAD
                const rendition = book.renderTo(elem, {width: '100%', height: '96%'});
=======
                const rendition = this.render('viewer', book);

                this._currentSrc = downloadHref;
                this._rendition = rendition;
                const cancellationToken = {
                    shouldCancel: false
                };
>>>>>>> b9122997

                this.currentSrc = downloadHref;
                this.rendition = rendition;

                return rendition.display().then(() => {
                    const epubElem = document.querySelector('.epub-container');
                    epubElem.style.display = 'none';

                    this.bindEvents();

                    return this.rendition.book.locations.generate(1024).then(async () => {
                        if (this.cancellationToken) reject();

                        const percentageTicks = options.startPositionTicks / 10000000;
                        if (percentageTicks !== 0.0) {
                            const resumeLocation = book.locations.cfiFromPercentage(percentageTicks);
                            await rendition.display(resumeLocation);
                        }

                        this.loaded = true;
                        epubElem.style.display = 'block';
                        rendition.on('relocated', (locations) => {
                            this.progress = book.locations.percentageFromCfi(locations.start.cfi);
                            events.trigger(this, 'timeupdate');
                        });

                        loading.hide();
                        return resolve();
                    });
                }, () => {
                    console.error('failed to display epub');
                    return reject();
                });
            });
        });
    }

    canPlayMediaType(mediaType) {
        return (mediaType || '').toLowerCase() === 'book';
    }

    canPlayItem(item) {
        if (item.Path && item.Path.endsWith('epub')) {
            return true;
        }

        return false;
    }
}

export default BookPlayer;<|MERGE_RESOLUTION|>--- conflicted
+++ resolved
@@ -125,24 +125,6 @@
         }
     }
 
-<<<<<<< HEAD
-    onTouchStart(e) {
-        const rendition = this.rendition;
-        const book = rendition.book;
-
-        // epubjs stores pages off the screen or something for preloading
-        // get the modulus of the touch event to account for the increased width
-        if (!this.loaded || !e.touches || e.touches.length === 0) return;
-        const touch = e.touches[0].clientX % dom.getWindowSize().innerWidth;
-        if (touch < dom.getWindowSize().innerWidth / 2) {
-            book.package.metadata.direction === 'rtl' ? rendition.next() : rendition.prev();
-        } else {
-            book.package.metadata.direction === 'rtl' ? rendition.prev() : rendition.next();
-        }
-    }
-
-=======
->>>>>>> b9122997
     onDialogClosed() {
         this.stop();
     }
@@ -164,14 +146,8 @@
 
         document.addEventListener('keyup', this.onWindowKeyUp);
 
-<<<<<<< HEAD
-        // FIXME: document keyup event is not triggered when epub is in focus
+        // FIXME: I don't really get why document keyup event is not triggered when epub is in focus
         this.rendition.on('keyup', this.onWindowKeyUp);
-        this.rendition.on('touchstart', this.onTouchStart);
-=======
-        // FIXME: I don't really get why document keyup event is not triggered when epub is in focus
-        this._rendition.on('keyup', this.onWindowKeyUp);
->>>>>>> b9122997
     }
 
     unbindMediaElementEvents() {
@@ -193,14 +169,8 @@
 
         document.removeEventListener('keyup', this.onWindowKeyUp);
 
-<<<<<<< HEAD
         if (this.rendition) {
             this.rendition.off('keyup', this.onWindowKeyUp);
-            this.rendition.off('touchstart', this.onTouchStart);
-=======
-        if (this._rendition) {
-            this._rendition.off('keyup', this.onWindowKeyUp);
->>>>>>> b9122997
         }
     }
 
@@ -250,14 +220,11 @@
             html += '</div>';
             html += '</div>';
 
-<<<<<<< HEAD
-            elem.id = 'bookPlayer';
-=======
             if (browser.mobile) {
                 html += '<div class="button-wrapper bottom-button"><button id="btnBookplayerNext" is="paper-icon-button-light" class="autoSize bookplayerButton hide-mouse-idle-tv">Next <i class="material-icons bookplayerButtonIcon navigate_next"></i></button></div>';
             }
 
->>>>>>> b9122997
+            elem.id = 'bookPlayer';
             elem.innerHTML = html;
 
             dialogHelper.open(elem);
@@ -300,17 +267,7 @@
             import('epubjs').then(({default: epubjs}) => {
                 const downloadHref = apiClient.getItemDownloadUrl(item.Id);
                 const book = epubjs(downloadHref, {openAs: 'epub'});
-<<<<<<< HEAD
-                const rendition = book.renderTo(elem, {width: '100%', height: '96%'});
-=======
                 const rendition = this.render('viewer', book);
-
-                this._currentSrc = downloadHref;
-                this._rendition = rendition;
-                const cancellationToken = {
-                    shouldCancel: false
-                };
->>>>>>> b9122997
 
                 this.currentSrc = downloadHref;
                 this.rendition = rendition;
