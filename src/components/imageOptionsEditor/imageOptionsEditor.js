/* eslint-disable indent */

/**
 * Module for image Options Editor.
 * @module components/imageOptionsEditor/imageOptionsEditor
 */

import globalize from 'globalize';
import dom from 'dom';
import dialogHelper from 'dialogHelper';
import 'emby-checkbox';
import 'emby-select';
import 'emby-input';

    function getDefaultImageConfig(itemType, type) {
        return {
            Type: type,
            MinWidth: 0,
            Limit: 'Primary' === type ? 1 : 0
        };
    }

    function findImageOptions(imageOptions, type) {
        return imageOptions.filter(i => {
            return i.Type == type;
        })[0];
    }

    function getImageConfig(options, availableOptions, imageType, itemType) {
        return findImageOptions(options.ImageOptions || [], imageType) || findImageOptions(availableOptions.DefaultImageOptions || [], imageType) || getDefaultImageConfig(itemType, imageType);
    }

    function setVisibilityOfBackdrops(elem, visible) {
        if (visible) {
            elem.classList.remove('hide');
            elem.querySelector('input').setAttribute('required', 'required');
        } else {
            elem.classList.add('hide');
            elem.querySelector('input').setAttribute('required', '');
            elem.querySelector('input').removeAttribute('required');
        }
    }

    function loadValues(context, itemType, options, availableOptions) {
        const supportedImageTypes = availableOptions.SupportedImageTypes || [];
        setVisibilityOfBackdrops(context.querySelector('.backdropFields'), supportedImageTypes.includes('Backdrop'));
        setVisibilityOfBackdrops(context.querySelector('.screenshotFields'), supportedImageTypes.includes('Screenshot'));
        Array.prototype.forEach.call(context.querySelectorAll('.imageType'), i => {
            const imageType = i.getAttribute('data-imagetype');
            const container = dom.parentWithTag(i, 'LABEL');

            if (!supportedImageTypes.includes(imageType)) {
                container.classList.add('hide');
            } else {
                container.classList.remove('hide');
            }

            if (getImageConfig(options, availableOptions, imageType, itemType).Limit) {
                i.checked = true;
            } else {
                i.checked = false;
            }
        });
        const backdropConfig = getImageConfig(options, availableOptions, 'Backdrop', itemType);
        context.querySelector('#txtMaxBackdrops').value = backdropConfig.Limit;
        context.querySelector('#txtMinBackdropDownloadWidth').value = backdropConfig.MinWidth;
        const screenshotConfig = getImageConfig(options, availableOptions, 'Screenshot', itemType);
        context.querySelector('#txtMaxScreenshots').value = screenshotConfig.Limit;
        context.querySelector('#txtMinScreenshotDownloadWidth').value = screenshotConfig.MinWidth;
    }

    function saveValues(context, options) {
        options.ImageOptions = Array.prototype.map.call(context.querySelectorAll('.imageType:not(.hide)'), c => {
            return {
                Type: c.getAttribute('data-imagetype'),
                Limit: c.checked ? 1 : 0,
                MinWidth: 0
            };
        });
        options.ImageOptions.push({
            Type: 'Backdrop',
            Limit: context.querySelector('#txtMaxBackdrops').value,
            MinWidth: context.querySelector('#txtMinBackdropDownloadWidth').value
        });
        options.ImageOptions.push({
            Type: 'Screenshot',
            Limit: context.querySelector('#txtMaxScreenshots').value,
            MinWidth: context.querySelector('#txtMinScreenshotDownloadWidth').value
        });
    }

    async function showEditor(itemType, options, availableOptions) {
        const response = await fetch('components/imageOptionsEditor/imageOptionsEditor.template.html');
        const template = await response.text();

<<<<<<< HEAD
        var dlg = dialogHelper.createDialog({
            size: 'small',
            removeOnClose: true,
            scrollY: false
        });
        dlg.classList.add('formDialog');
        dlg.innerHTML = globalize.translateDocument(template);
        dlg.addEventListener('close', function () {
            saveValues(dlg, options);
        });
        loadValues(dlg, itemType, options, availableOptions);
        dialogHelper.open(dlg).then(() => {
            return;
        }).catch(() => {
            return;
        });
        dlg.querySelector('.btnCancel').addEventListener('click', function () {
            dialogHelper.close(dlg);
        });
=======
                xhr.onload = function (e) {
                    var template = this.response;
                    var dlg = dialogHelper.createDialog({
                        size: 'small',
                        removeOnClose: true,
                        scrollY: false
                    });
                    dlg.classList.add('formDialog');
                    dlg.innerHTML = globalize.translateHtml(template);
                    dlg.addEventListener('close', function () {
                        saveValues(dlg, options);
                    });
                    loadValues(dlg, itemType, options, availableOptions);
                    dialogHelper.open(dlg).then(resolve, resolve);
                    dlg.querySelector('.btnCancel').addEventListener('click', function () {
                        dialogHelper.close(dlg);
                    });
                };
>>>>>>> 61c65380

    }

export class editor {
    constructor() {
        this.show = showEditor;
    }
}

/* eslint-enable indent */
export default editor;<|MERGE_RESOLUTION|>--- conflicted
+++ resolved
@@ -93,14 +93,13 @@
         const response = await fetch('components/imageOptionsEditor/imageOptionsEditor.template.html');
         const template = await response.text();
 
-<<<<<<< HEAD
         var dlg = dialogHelper.createDialog({
             size: 'small',
             removeOnClose: true,
             scrollY: false
         });
         dlg.classList.add('formDialog');
-        dlg.innerHTML = globalize.translateDocument(template);
+        dlg.innerHTML = globalize.translateHtml(template);
         dlg.addEventListener('close', function () {
             saveValues(dlg, options);
         });
@@ -113,27 +112,6 @@
         dlg.querySelector('.btnCancel').addEventListener('click', function () {
             dialogHelper.close(dlg);
         });
-=======
-                xhr.onload = function (e) {
-                    var template = this.response;
-                    var dlg = dialogHelper.createDialog({
-                        size: 'small',
-                        removeOnClose: true,
-                        scrollY: false
-                    });
-                    dlg.classList.add('formDialog');
-                    dlg.innerHTML = globalize.translateHtml(template);
-                    dlg.addEventListener('close', function () {
-                        saveValues(dlg, options);
-                    });
-                    loadValues(dlg, itemType, options, availableOptions);
-                    dialogHelper.open(dlg).then(resolve, resolve);
-                    dlg.querySelector('.btnCancel').addEventListener('click', function () {
-                        dialogHelper.close(dlg);
-                    });
-                };
->>>>>>> 61c65380
-
     }
 
 export class editor {
