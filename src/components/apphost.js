--- conflicted
+++ resolved
@@ -298,19 +298,6 @@
 
         return features;
     }();
-
-<<<<<<< HEAD
-    if (supportedFeatures.indexOf("htmlvideoautoplay") === -1 && supportsHtmlMediaAutoplay() !== false) {
-        require(["autoPlayDetect"], function (autoPlayDetect) {
-            autoPlayDetect.supportsHtmlMediaAutoplay().then(function () {
-                appSettings.set(htmlMediaAutoplayAppStorageKey, "true");
-                supportedFeatures.push("htmlvideoautoplay");
-                supportedFeatures.push("htmlaudioautoplay");
-            }, function () {
-                appSettings.set(htmlMediaAutoplayAppStorageKey, "false");
-            });
-        });
-    }
 
     /**
       * Do exit according to platform
@@ -358,8 +345,6 @@
         });
     }
 
-=======
->>>>>>> 08b4d9aa
     var deviceId;
     var deviceName;
     var appName = "Jellyfin Web";
