--- conflicted
+++ resolved
@@ -142,18 +142,8 @@
      * Creates the HTML markup for the dialog and the OSD.
      * @param {Object} options - Options used to create the dialog and slideshow.
      */
-<<<<<<< HEAD
-    function setUserScalable(scalable) {
-        try {
-            appHost.default.setUserScalable(scalable);
-        } catch (err) {
-            console.error('error in appHost.setUserScalable: ' + err);
-        }
-    }
-=======
     function createElements(options) {
         currentOptions = options;
->>>>>>> 79e86587
 
         dialog = dialogHelper.createDialog({
             exitAnimationDuration: options.interactive ? 400 : 800,
@@ -176,32 +166,6 @@
             html += getIcon('keyboard_arrow_left', 'btnSlideshowPrevious slideshowButton hide-mouse-idle-tv', false);
             html += getIcon('keyboard_arrow_right', 'btnSlideshowNext slideshowButton hide-mouse-idle-tv', false);
 
-<<<<<<< HEAD
-                html += '<div class="topActionButtons">';
-                if (actionButtonsOnTop) {
-                    if (appHost.default.supports('filedownload') && options.user && options.user.Policy.EnableContentDownloading) {
-                        html += getIcon('file_download', 'btnDownload slideshowButton', true);
-                    }
-                    if (appHost.default.supports('sharing')) {
-                        html += getIcon('share', 'btnShare slideshowButton', true);
-                    }
-                }
-                html += getIcon('close', 'slideshowButton btnSlideshowExit hide-mouse-idle-tv', false);
-                html += '</div>';
-
-                if (!actionButtonsOnTop) {
-                    html += '<div class="slideshowBottomBar hide">';
-
-                    html += getIcon('play_arrow', 'btnSlideshowPause slideshowButton', true, true);
-                    if (appHost.default.supports('filedownload') && options.user && options.user.Policy.EnableContentDownloading) {
-                        html += getIcon('file_download', 'btnDownload slideshowButton', true);
-                    }
-                    if (appHost.default.supports('sharing')) {
-                        html += getIcon('share', 'btnShare slideshowButton', true);
-                    }
-
-                    html += '</div>';
-=======
             html += '<div class="topActionButtons">';
             if (actionButtonsOnTop) {
                 if (appHost.supports('filedownload') && options.user && options.user.Policy.EnableContentDownloading) {
@@ -209,7 +173,6 @@
                 }
                 if (appHost.supports('sharing')) {
                     html += getIcon('share', 'btnShare slideshowButton', true);
->>>>>>> 79e86587
                 }
             }
             html += getIcon('close', 'slideshowButton btnSlideshowExit hide-mouse-idle-tv', false);
