--- conflicted
+++ resolved
@@ -1,13 +1,10 @@
 define(['dialogHelper', 'dom', 'layoutManager', 'connectionManager', 'globalize', 'loading', 'browser', 'focusManager', 'scrollHelper', 'material-icons', 'formDialogStyle', 'emby-button', 'emby-itemscontainer', 'cardStyle'], function (dialogHelper, dom, layoutManager, connectionManager, globalize, loading, browser, focusManager, scrollHelper) {
     'use strict';
 
-<<<<<<< HEAD
-    scrollHelper = scrollHelper.default || scrollHelper;
-=======
     browser = browser.default || browser;
     loading = loading.default || loading;
     focusManager = focusManager.default || focusManager;
->>>>>>> e2aff662
+    scrollHelper = scrollHelper.default || scrollHelper;
 
     var enableFocusTransform = !browser.slow && !browser.edge;
 
