--- conflicted
+++ resolved
@@ -1,17 +1,13 @@
 import 'css!./toast';
 
-<<<<<<< HEAD
 function remove(elem) {
-
     setTimeout(function () {
         elem.parentNode.removeChild(elem);
     }, 300);
 }
 
 function animateRemove(elem) {
-
     setTimeout(function () {
-
         elem.classList.remove('toastVisible');
         remove(elem);
 
@@ -25,27 +21,6 @@
             text: options
         };
     }
-=======
-    function remove(elem) {
-        setTimeout(function () {
-            elem.parentNode.removeChild(elem);
-        }, 300);
-    }
-
-    function animateRemove(elem) {
-        setTimeout(function () {
-            elem.classList.remove('toastVisible');
-            remove(elem);
-        }, 3300);
-    }
-
-    return function (options) {
-        if (typeof options === 'string') {
-            options = {
-                text: options
-            };
-        }
->>>>>>> 7f72eca5
 
     const elem = document.createElement('div');
     elem.classList.add('toast');
@@ -56,14 +31,6 @@
     setTimeout(function () {
         elem.classList.add('toastVisible');
 
-<<<<<<< HEAD
         animateRemove(elem);
-
     }, 300);
-}
-=======
-            animateRemove(elem);
-        }, 300);
-    };
-});
->>>>>>> 7f72eca5
+}