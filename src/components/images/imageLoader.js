--- conflicted
+++ resolved
@@ -39,10 +39,10 @@
         preloaderImg.src = url;
 
         preloaderImg.addEventListener('load', () => {
-            if (elem.tagName !== "IMG") {
+            if (elem.tagName !== 'IMG') {
                 elem.style.backgroundImage = "url('" + url + "')";
             } else {
-                elem.setAttribute("src", url);
+                elem.setAttribute('src', url);
             }
 
             if (userSettings.enableFastFadein()) {
@@ -51,27 +51,22 @@
                 elem.classList.add('lazy-image-fadein');
             }
 
-<<<<<<< HEAD
-            elem.removeAttribute("data-src");
-            preloaderImg = null;
-=======
             elem.removeAttribute('data-src');
->>>>>>> 81b6be82
         });
     }
 
     function emptyImageElement(elem) {
         var url;
 
-        if (elem.tagName !== "IMG") {
-            url = elem.style.backgroundImage.slice(4, -1).replace(/"/g, "");
+        if (elem.tagName !== 'IMG') {
+            url = elem.style.backgroundImage.slice(4, -1).replace(/"/g, '');
             elem.style.backgroundImage = 'none';
         } else {
-            url = elem.getAttribute("src");
-            elem.setAttribute("src", "");
+            url = elem.getAttribute('src');
+            elem.setAttribute('src', '');
         }
 
-        elem.setAttribute("data-src", url);
+        elem.setAttribute('data-src', url);
 
         elem.classList.remove('lazy-image-fadein-fast');
         elem.classList.remove('lazy-image-fadein');
