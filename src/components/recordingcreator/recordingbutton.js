--- conflicted
+++ resolved
@@ -45,27 +45,15 @@
         var status;
 
         if (item.Type === 'SeriesTimer') {
-<<<<<<< HEAD
             return 'fiber_smart_record';
-        }
-        else if (item.TimerId || item.SeriesTimerId) {
-=======
-            return '&#xE062;';
         } else if (item.TimerId || item.SeriesTimerId) {
->>>>>>> 79cd6a75
 
             status = item.Status || 'Cancelled';
         } else if (item.Type === 'Timer') {
 
             status = item.Status;
-<<<<<<< HEAD
-        }
-        else {
+        } else {
             return 'fiber_manual_record';
-=======
-        } else {
-            return '&#xE061;';
->>>>>>> 79cd6a75
         }
 
         if (item.SeriesTimerId) {
