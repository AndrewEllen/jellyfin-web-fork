import dialogHelper from 'dialogHelper';
import globalize from 'globalize';
import layoutManager from 'layoutManager';
import mediaInfo from 'mediaInfo';
import connectionManager from 'connectionManager';
import require from 'require';
import loading from 'loading';
import scrollHelper from 'scrollHelper';
import datetime from 'datetime';
import imageLoader from 'imageLoader';
import recordingFields from 'recordingFields';
import events from 'events';
import 'emby-checkbox';
import 'emby-button';
import 'emby-collapse';
import 'emby-input';
import 'paper-icon-button-light';
import 'css!./../formdialog';
import 'css!./recordingcreator';
import 'material-icons';

let currentDialog;
let closeAction;
let currentRecordingFields;

function closeDialog() {
    dialogHelper.close(currentDialog);
}

function init(context) {
    context.querySelector('.btnPlay').addEventListener('click', function () {
        closeAction = 'play';
        closeDialog();
    });

    context.querySelector('.btnCancel').addEventListener('click', function () {
        closeAction = null;
        closeDialog();
    });
}

function getImageUrl(item, apiClient, imageHeight) {
    const imageTags = item.ImageTags || {};

    if (item.PrimaryImageTag) {
        imageTags.Primary = item.PrimaryImageTag;
    }

    if (imageTags.Primary) {
        return apiClient.getScaledImageUrl(item.Id, {
            type: 'Primary',
            maxHeight: imageHeight,
            tag: item.ImageTags.Primary
        });
    } else if (imageTags.Thumb) {
        return apiClient.getScaledImageUrl(item.Id, {
            type: 'Thumb',
            maxHeight: imageHeight,
            tag: item.ImageTags.Thumb
        });
    }

    return null;
}

function renderRecording(context, defaultTimer, program, apiClient, refreshRecordingStateOnly) {
    if (!refreshRecordingStateOnly) {
        const imgUrl = getImageUrl(program, apiClient, 200);
        const imageContainer = context.querySelector('.recordingDialog-imageContainer');

        if (imgUrl) {
            imageContainer.innerHTML = '<img src="' + require.toUrl('.').split('?')[0] + '/empty.png" data-src="' + imgUrl + '" class="recordingDialog-img lazy" />';
            imageContainer.classList.remove('hide');

            imageLoader.lazyChildren(imageContainer);
        } else {
            imageContainer.innerHTML = '';
            imageContainer.classList.add('hide');
        }

        context.querySelector('.recordingDialog-itemName').innerHTML = program.Name;
        context.querySelector('.formDialogHeaderTitle').innerHTML = program.Name;
        context.querySelector('.itemGenres').innerHTML = (program.Genres || []).join(' / ');
        context.querySelector('.itemOverview').innerHTML = program.Overview || '';

        const formDialogFooter = context.querySelector('.formDialogFooter');
        const now = new Date();
        if (now >= datetime.parseISO8601Date(program.StartDate, true) && now < datetime.parseISO8601Date(program.EndDate, true)) {
            formDialogFooter.classList.remove('hide');
        } else {
            formDialogFooter.classList.add('hide');
        }

        context.querySelector('.itemMiscInfoPrimary').innerHTML = mediaInfo.getPrimaryMediaInfoHtml(program);
    }

    context.querySelector('.itemMiscInfoSecondary').innerHTML = mediaInfo.getSecondaryMediaInfoHtml(program, {
    });

    loading.hide();
}

function reload(context, programId, serverId, refreshRecordingStateOnly) {
    loading.show();

    const apiClient = connectionManager.getApiClient(serverId);

    const promise1 = apiClient.getNewLiveTvTimerDefaults({ programId: programId });
    const promise2 = apiClient.getLiveTvProgram(programId, apiClient.getCurrentUserId());

    Promise.all([promise1, promise2]).then(function (responses) {
        const defaults = responses[0];
        const program = responses[1];

        renderRecording(context, defaults, program, apiClient, refreshRecordingStateOnly);
    });
}

function executeCloseAction(action, programId, serverId) {
    if (action === 'play') {
        import('playbackManager').then(({default: playbackManager}) => {
            const apiClient = connectionManager.getApiClient(serverId);

            apiClient.getLiveTvProgram(programId, apiClient.getCurrentUserId()).then(function (item) {
                playbackManager.play({
                    ids: [item.ChannelId],
                    serverId: serverId
                });
            });
        });
        return;
    }
}

function showEditor(itemId, serverId) {
    return new Promise(function (resolve, reject) {
        closeAction = null;

        loading.show();

        import('text!./recordingcreator.template.html').then(({default: template}) => {
            const dialogOptions = {
                removeOnClose: true,
                scrollY: false
            };

            if (layoutManager.tv) {
                dialogOptions.size = 'fullscreen';
            } else {
                dialogOptions.size = 'small';
            }

            const dlg = dialogHelper.createDialog(dialogOptions);

            dlg.classList.add('formDialog');
            dlg.classList.add('recordingDialog');

            let html = '';

            html += globalize.translateHtml(template, 'core');

            dlg.innerHTML = html;

            currentDialog = dlg;

            function onRecordingChanged() {
                reload(dlg, itemId, serverId, true);
            }

            dlg.addEventListener('close', function () {
                events.off(currentRecordingFields, 'recordingchanged', onRecordingChanged);
                executeCloseAction(closeAction, itemId, serverId);

                if (currentRecordingFields && currentRecordingFields.hasChanged()) {
                    resolve();
                } else {
                    reject();
                }
            });

            if (layoutManager.tv) {
                scrollHelper.centerFocus.on(dlg.querySelector('.formDialogContent'), false);
            }

            init(dlg);

<<<<<<< HEAD
                currentRecordingFields = new recordingFields.default({
                    parent: dlg.querySelector('.recordingFields'),
                    programId: itemId,
                    serverId: serverId
                });

                events.on(currentRecordingFields, 'recordingchanged', onRecordingChanged);
=======
            reload(dlg, itemId, serverId);
>>>>>>> 687aa41e

            currentRecordingFields = new recordingFields({
                parent: dlg.querySelector('.recordingFields'),
                programId: itemId,
                serverId: serverId
            });

            events.on(currentRecordingFields, 'recordingchanged', onRecordingChanged);

            dialogHelper.open(dlg);
        });
    });
}

export default {
    show: showEditor
};<|MERGE_RESOLUTION|>--- conflicted
+++ resolved
@@ -184,7 +184,6 @@
 
             init(dlg);
 
-<<<<<<< HEAD
                 currentRecordingFields = new recordingFields.default({
                     parent: dlg.querySelector('.recordingFields'),
                     programId: itemId,
@@ -192,9 +191,6 @@
                 });
 
                 events.on(currentRecordingFields, 'recordingchanged', onRecordingChanged);
-=======
-            reload(dlg, itemId, serverId);
->>>>>>> 687aa41e
 
             currentRecordingFields = new recordingFields({
                 parent: dlg.querySelector('.recordingFields'),
