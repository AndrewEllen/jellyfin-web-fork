--- conflicted
+++ resolved
@@ -129,13 +129,8 @@
             html += '<button is="paper-icon-button-light" class="btnCloseSelectionPanel autoSize"><span class="material-icons close"></span></button>';
             html += '<h1 class="itemSelectionCount"></h1>';
 
-<<<<<<< HEAD
-            var moreIcon = '&#xe5d4';
-            html += '<button is="paper-icon-button-light" class="btnSelectionPanelOptions autoSize" style="margin-left:auto;"><i class="material-icons">' + moreIcon + '</i></button>';
-=======
             const moreIcon = 'more_horiz';
             html += '<button is="paper-icon-button-light" class="btnSelectionPanelOptions autoSize" style="margin-left:auto;"><span class="material-icons ' + moreIcon + '"></span></button>';
->>>>>>> f45a4d1a
 
             selectionCommandsPanel.innerHTML = html;
 
