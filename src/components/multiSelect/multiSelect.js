import browser from 'browser';
import appHost from 'apphost';
import loading from 'loading';
import connectionManager from 'connectionManager';
import globalize from 'globalize';
import dom from 'dom';
import 'css!./multiSelect';

/* eslint-disable indent */

    let selectedItems = [];
    let selectedElements = [];
    let currentSelectionCommandsPanel;

    function hideSelections() {

        const selectionCommandsPanel = currentSelectionCommandsPanel;
        if (selectionCommandsPanel) {

            selectionCommandsPanel.parentNode.removeChild(selectionCommandsPanel);
            currentSelectionCommandsPanel = null;

            selectedItems = [];
            selectedElements = [];
            const elems = document.querySelectorAll('.itemSelectionPanel');
            for (let i = 0, length = elems.length; i < length; i++) {

                const parent = elems[i].parentNode;
                parent.removeChild(elems[i]);
                parent.classList.remove('withMultiSelect');
            }
        }
    }

    function onItemSelectionPanelClick(e, itemSelectionPanel) {

        // toggle the checkbox, if it wasn't clicked on
        if (!dom.parentWithClass(e.target, 'chkItemSelect')) {
            const chkItemSelect = itemSelectionPanel.querySelector('.chkItemSelect');

            if (chkItemSelect) {

                if (chkItemSelect.classList.contains('checkedInitial')) {
                    chkItemSelect.classList.remove('checkedInitial');
                } else {
                    const newValue = !chkItemSelect.checked;
                    chkItemSelect.checked = newValue;
                    updateItemSelection(chkItemSelect, newValue);
                }
            }
        }

        e.preventDefault();
        e.stopPropagation();
        return false;
    }

    function updateItemSelection(chkItemSelect, selected) {

        const id = dom.parentWithAttribute(chkItemSelect, 'data-id').getAttribute('data-id');

        if (selected) {

            const current = selectedItems.filter(i => {
                return i === id;
            });

            if (!current.length) {
                selectedItems.push(id);
                selectedElements.push(chkItemSelect);
            }

        } else {
            selectedItems = selectedItems.filter(i => {
                return i !== id;
            });
            selectedElements = selectedElements.filter(i => {
                return i !== chkItemSelect;
            });
        }

        if (selectedItems.length) {
            const itemSelectionCount = document.querySelector('.itemSelectionCount');
            if (itemSelectionCount) {
                itemSelectionCount.innerHTML = selectedItems.length;
            }
        } else {
            hideSelections();
        }
    }

    function onSelectionChange(e) {
        updateItemSelection(this, this.checked);
    }

    function showSelection(item, isChecked) {

        let itemSelectionPanel = item.querySelector('.itemSelectionPanel');

        if (!itemSelectionPanel) {

            itemSelectionPanel = document.createElement('div');
            itemSelectionPanel.classList.add('itemSelectionPanel');

            const parent = item.querySelector('.cardBox') || item.querySelector('.cardContent');
            parent.classList.add('withMultiSelect');
            parent.appendChild(itemSelectionPanel);

            let cssClass = 'chkItemSelect';
            if (isChecked && !browser.firefox) {
                // In firefox, the initial tap hold doesnt' get treated as a click
                // In other browsers it does, so we need to make sure that initial click is ignored
                cssClass += ' checkedInitial';
            }
            const checkedAttribute = isChecked ? ' checked' : '';
            itemSelectionPanel.innerHTML = `<label class="checkboxContainer"><input type="checkbox" is="emby-checkbox" data-outlineclass="multiSelectCheckboxOutline" class="${cssClass}"${checkedAttribute}/><span></span></label>`;
            const chkItemSelect = itemSelectionPanel.querySelector('.chkItemSelect');
            chkItemSelect.addEventListener('change', onSelectionChange);
        }
    }

    function showSelectionCommands() {

        let selectionCommandsPanel = currentSelectionCommandsPanel;

        if (!selectionCommandsPanel) {

            selectionCommandsPanel = document.createElement('div');
            selectionCommandsPanel.classList.add('selectionCommandsPanel');

            document.body.appendChild(selectionCommandsPanel);
            currentSelectionCommandsPanel = selectionCommandsPanel;

            let html = '';

            html += '<button is="paper-icon-button-light" class="btnCloseSelectionPanel autoSize"><span class="material-icons close"></span></button>';
            html += '<h1 class="itemSelectionCount"></h1>';

            const moreIcon = 'more_vert';
            html += `<button is="paper-icon-button-light" class="btnSelectionPanelOptions autoSize" style="margin-left:auto;"><span class="material-icons ${moreIcon}"></span></button>`;

            selectionCommandsPanel.innerHTML = html;

            selectionCommandsPanel.querySelector('.btnCloseSelectionPanel').addEventListener('click', hideSelections);

            const btnSelectionPanelOptions = selectionCommandsPanel.querySelector('.btnSelectionPanelOptions');

            dom.addEventListener(btnSelectionPanelOptions, 'click', showMenuForSelectedItems, { passive: true });
        }
    }

    function alertText(options) {

        return new Promise((resolve, reject) => {

            import('alert').then(({default: alert}) => {
                alert(options).then(resolve, resolve);
            });
        });
    }

    function deleteItems(apiClient, itemIds) {

        return new Promise((resolve, reject) => {

            let msg = globalize.translate('ConfirmDeleteItem');
            let title = globalize.translate('HeaderDeleteItem');

            if (itemIds.length > 1) {
                msg = globalize.translate('ConfirmDeleteItems');
                title = globalize.translate('HeaderDeleteItems');
            }

            import('confirm').then(({default: confirm}) => {

                confirm(msg, title).then(() => {
                    const promises = itemIds.map(itemId => {
                        apiClient.deleteItem(itemId);
                    });

                    Promise.all(promises).then(resolve, () => {

                        alertText(globalize.translate('ErrorDeletingItem')).then(reject, reject);
                    });
                }, reject);

            });
        });
    }

    function showMenuForSelectedItems(e) {

        const apiClient = connectionManager.currentApiClient();

        apiClient.getCurrentUser().then(user => {

            const menuItems = [];

            menuItems.push({
                name: globalize.translate('AddToCollection'),
                id: 'addtocollection',
                icon: 'add'
            });

            menuItems.push({
                name: globalize.translate('AddToPlaylist'),
                id: 'playlist',
                icon: 'playlist_add'
            });

            // TODO: Be more dynamic based on what is selected
            if (user.Policy.EnableContentDeletion) {
                menuItems.push({
                    name: globalize.translate('Delete'),
                    id: 'delete',
                    icon: 'delete'
                });
            }

            if (user.Policy.EnableContentDownloading && appHost.supports('filedownload')) {
                menuItems.push({
                    name: globalize.translate('ButtonDownload'),
                    id: 'download',
                    icon: 'file_download'
                });
            }

            if (user.Policy.IsAdministrator) {
                menuItems.push({
                    name: globalize.translate('GroupVersions'),
                    id: 'groupvideos',
                    icon: 'call_merge'
                });
            }

            menuItems.push({
                name: globalize.translate('MarkPlayed'),
                id: 'markplayed',
                icon: 'check_box'
            });

            menuItems.push({
                name: globalize.translate('MarkUnplayed'),
                id: 'markunplayed',
                icon: 'check_box_outline_blank'
            });

            menuItems.push({
                name: globalize.translate('RefreshMetadata'),
                id: 'refresh',
                icon: 'refresh'
            });

            import('actionsheet').then(({default: actionsheet}) => {
                actionsheet.show({
                    items: menuItems,
                    positionTo: e.target,
                    callback: function (id) {
                        const items = selectedItems.slice(0);
                        const serverId = apiClient.serverInfo().Id;

                        switch (id) {
                            case 'addtocollection':
                                import('collectionEditor').then(({default: collectionEditor}) => {
                                    new collectionEditor.showEditor({
                                        items: items,
                                        serverId: serverId
                                    });
                                });
                                hideSelections();
                                dispatchNeedsRefresh();
                                break;
                            case 'playlist':
                                import('playlistEditor').then(({default: playlistEditor}) => {
                                    new playlistEditor.showEditor({
                                        items: items,
                                        serverId: serverId
                                    });
                                });
                                hideSelections();
                                dispatchNeedsRefresh();
                                break;
                            case 'delete':
                                deleteItems(apiClient, items).then(dispatchNeedsRefresh);
                                hideSelections();
                                dispatchNeedsRefresh();
                                break;
                            case 'groupvideos':
                                combineVersions(apiClient, items);
                                break;
                            case 'markplayed':
                                items.forEach(itemId => {
                                    apiClient.markPlayed(apiClient.getCurrentUserId(), itemId);
                                });
                                hideSelections();
                                dispatchNeedsRefresh();
                                break;
                            case 'markunplayed':
                                items.forEach(itemId => {
                                    apiClient.markUnplayed(apiClient.getCurrentUserId(), itemId);
                                });
                                hideSelections();
                                dispatchNeedsRefresh();
                                break;
                            case 'refresh':
                                import('refreshDialog').then(({default: refreshDialog}) => {
                                    new refreshDialog({
                                        itemIds: items,
                                        serverId: serverId
                                    }).show();
                                });
                                hideSelections();
                                dispatchNeedsRefresh();
                                break;
                            default:
                                break;
                        }
                    }
                });

            });
        });
    }

    function dispatchNeedsRefresh() {

        const elems = [];

        [].forEach.call(selectedElements, i => {

            const container = dom.parentWithAttribute(i, 'is', 'emby-itemscontainer');

            if (container && !elems.includes(container)) {
                elems.push(container);
            }
        });

        for (let i = 0, length = elems.length; i < length; i++) {
            elems[i].notifyRefreshNeeded(true);
        }
    }

    function combineVersions(apiClient, selection) {

        if (selection.length < 2) {

<<<<<<< HEAD
            require(['alert'], function (alert) {
                alert.default({
=======
            import('alert').then(({default: alert}) => {
                alert({
>>>>>>> ac5ec585
                    text: globalize.translate('PleaseSelectTwoItems')
                });
            });
            return;
        }

        loading.show();

        apiClient.ajax({

            type: 'POST',
            url: apiClient.getUrl('Videos/MergeVersions', { Ids: selection.join(',') })

        }).then(() => {

            loading.hide();
            hideSelections();
            dispatchNeedsRefresh();
        });
    }

    function showSelections(initialCard) {

        import('emby-checkbox').then(() => {
            const cards = document.querySelectorAll('.card');
            for (let i = 0, length = cards.length; i < length; i++) {
                showSelection(cards[i], initialCard === cards[i]);
            }

            showSelectionCommands();
            updateItemSelection(initialCard, true);
        });
    }

    function onContainerClick(e) {

        const target = e.target;

        if (selectedItems.length) {

            const card = dom.parentWithClass(target, 'card');
            if (card) {
                const itemSelectionPanel = card.querySelector('.itemSelectionPanel');
                if (itemSelectionPanel) {
                    return onItemSelectionPanelClick(e, itemSelectionPanel);
                }
            }

            e.preventDefault();
            e.stopPropagation();
            return false;
        }
    }

    document.addEventListener('viewbeforehide', hideSelections);

    export default function (options) {

        const self = this;

        const container = options.container;

        function onTapHold(e) {

            const card = dom.parentWithClass(e.target, 'card');

            if (card) {

                showSelections(card);
            }

            e.preventDefault();
            // It won't have this if it's a hammer event
            if (e.stopPropagation) {
                e.stopPropagation();
            }
            return false;
        }

        function getTouches(e) {

            return e.changedTouches || e.targetTouches || e.touches;
        }

        let touchTarget;
        let touchStartTimeout;
        let touchStartX;
        let touchStartY;
        function onTouchStart(e) {

            const touch = getTouches(e)[0];
            touchTarget = null;
            touchStartX = 0;
            touchStartY = 0;

            if (touch) {
                touchStartX = touch.clientX;
                touchStartY = touch.clientY;
                const element = touch.target;

                if (element) {
                    const card = dom.parentWithClass(element, 'card');

                    if (card) {

                        if (touchStartTimeout) {
                            clearTimeout(touchStartTimeout);
                            touchStartTimeout = null;
                        }

                        touchTarget = card;
                        touchStartTimeout = setTimeout(onTouchStartTimerFired, 550);
                    }
                }
            }
        }

        function onTouchMove(e) {

            if (touchTarget) {
                const touch = getTouches(e)[0];
                let deltaX;
                let deltaY;

                if (touch) {
                    const touchEndX = touch.clientX || 0;
                    const touchEndY = touch.clientY || 0;
                    deltaX = Math.abs(touchEndX - (touchStartX || 0));
                    deltaY = Math.abs(touchEndY - (touchStartY || 0));
                } else {
                    deltaX = 100;
                    deltaY = 100;
                }
                if (deltaX >= 5 || deltaY >= 5) {
                    onMouseOut(e);
                }
            }
        }

        function onTouchEnd(e) {

            onMouseOut(e);
        }

        function onMouseDown(e) {

            if (touchStartTimeout) {
                clearTimeout(touchStartTimeout);
                touchStartTimeout = null;
            }

            touchTarget = e.target;
            touchStartTimeout = setTimeout(onTouchStartTimerFired, 550);
        }

        function onMouseOut(e) {

            if (touchStartTimeout) {
                clearTimeout(touchStartTimeout);
                touchStartTimeout = null;
            }
            touchTarget = null;
        }

        function onTouchStartTimerFired() {

            if (!touchTarget) {
                return;
            }

            const card = dom.parentWithClass(touchTarget, 'card');
            touchTarget = null;

            if (card) {

                showSelections(card);
            }
        }

        function initTapHold(element) {

            // mobile safari doesn't allow contextmenu override
            if (browser.touch && !browser.safari) {
                element.addEventListener('contextmenu', onTapHold);
            } else {
                dom.addEventListener(element, 'touchstart', onTouchStart, {
                    passive: true
                });
                dom.addEventListener(element, 'touchmove', onTouchMove, {
                    passive: true
                });
                dom.addEventListener(element, 'touchend', onTouchEnd, {
                    passive: true
                });
                dom.addEventListener(element, 'touchcancel', onTouchEnd, {
                    passive: true
                });
                dom.addEventListener(element, 'mousedown', onMouseDown, {
                    passive: true
                });
                dom.addEventListener(element, 'mouseleave', onMouseOut, {
                    passive: true
                });
                dom.addEventListener(element, 'mouseup', onMouseOut, {
                    passive: true
                });
            }
        }

        initTapHold(container);

        if (options.bindOnClick !== false) {
            container.addEventListener('click', onContainerClick);
        }

        self.onContainerClick = onContainerClick;

        self.destroy = () => {

            container.removeEventListener('click', onContainerClick);
            container.removeEventListener('contextmenu', onTapHold);

            const element = container;

            dom.removeEventListener(element, 'touchstart', onTouchStart, {
                passive: true
            });
            dom.removeEventListener(element, 'touchmove', onTouchMove, {
                passive: true
            });
            dom.removeEventListener(element, 'touchend', onTouchEnd, {
                passive: true
            });
            // this fires in safari due to magnifying class
            //dom.removeEventListener(element, "touchcancel", onTouchEnd, {
            //    passive: true
            //});
            dom.removeEventListener(element, 'mousedown', onMouseDown, {
                passive: true
            });
            dom.removeEventListener(element, 'mouseleave', onMouseOut, {
                passive: true
            });
            dom.removeEventListener(element, 'mouseup', onMouseOut, {
                passive: true
            });
        };
    }

/* eslint-enable indent */<|MERGE_RESOLUTION|>--- conflicted
+++ resolved
@@ -344,13 +344,9 @@
 
         if (selection.length < 2) {
 
-<<<<<<< HEAD
-            require(['alert'], function (alert) {
-                alert.default({
-=======
             import('alert').then(({default: alert}) => {
                 alert({
->>>>>>> ac5ec585
+
                     text: globalize.translate('PleaseSelectTwoItems')
                 });
             });
