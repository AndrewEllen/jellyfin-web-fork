define(['playbackManager', 'layoutManager', 'text!./subtitlesync.template.html', 'css!./subtitlesync'], function (playbackManager, layoutManager, template, css) {
    'use strict';

    var player;
    var subtitleSyncSlider;
    var subtitleSyncTextField;
    var subtitleSyncCloseButton;
    var subtitleSyncContainer;

    function init(instance) {

        var parent = document.createElement('div');
        document.body.appendChild(parent);
        parent.innerHTML = template;

        subtitleSyncSlider = parent.querySelector('.subtitleSyncSlider');
        subtitleSyncTextField = parent.querySelector('.subtitleSyncTextField');
        subtitleSyncCloseButton = parent.querySelector('.subtitleSync-closeButton');
        subtitleSyncContainer = parent.querySelector('.subtitleSyncContainer');

        if (layoutManager.tv) {
            subtitleSyncSlider.classList.add('focusable');
            // HACK: Delay to give time for registered element attach (Firefox)
            setTimeout(function () {
                subtitleSyncSlider.enableKeyboardDragging();
            }, 0);
        }

        subtitleSyncContainer.classList.add('hide');

        subtitleSyncTextField.updateOffset = function(offset) {
            this.textContent = offset + 's';
        };

<<<<<<< HEAD
        subtitleSyncTextField.addEventListener("click", function () {
            // keep focus to prevent fade with osd
            this.hasFocus = true;
        });

        subtitleSyncTextField.addEventListener("keydown", function(event) {
            if (event.key === "Enter") {
=======
        subtitleSyncTextField.addEventListener('keypress', function(event) {

            if (event.key === 'Enter') {
>>>>>>> 95bd5e4f
                // if input key is enter search for float pattern
                var inputOffset = /[-+]?\d+\.?\d*/g.exec(this.textContent);
                if (inputOffset) {
                    inputOffset = inputOffset[0];

                    // replace current text by considered offset
                    this.textContent = inputOffset + 's';

                    inputOffset = parseFloat(inputOffset);
                    // set new offset
                    playbackManager.setSubtitleOffset(inputOffset, player);
                    // synchronize with slider value
                    subtitleSyncSlider.updateOffset(
                        getPercentageFromOffset(inputOffset));
                } else {
                    this.textContent = (playbackManager.getPlayerSubtitleOffset(player) || 0) + 's';
                }
                this.hasFocus = false;
                event.preventDefault();
            } else {
                // keep focus to prevent fade with osd
                this.hasFocus = true;
                if (event.key.match(/[+-\d.s]/) === null) {
                    event.preventDefault();
                }
            }
        });

        subtitleSyncTextField.blur = function() {
            // prevent textfield to blur while element has focus
            if (!this.hasFocus && this.prototype) {
                this.prototype.blur();
            }
        };

        subtitleSyncSlider.updateOffset = function(percent) {
            // default value is 0s = 50%
            this.value = percent === undefined ? 50 : percent;
        };

        subtitleSyncSlider.addEventListener('change', function () {
            // set new offset
            playbackManager.setSubtitleOffset(getOffsetFromPercentage(this.value), player);
            // synchronize with textField value
            subtitleSyncTextField.updateOffset(
                getOffsetFromPercentage(this.value));
        });

        subtitleSyncSlider.addEventListener('touchmove', function () {
            // set new offset
            playbackManager.setSubtitleOffset(getOffsetFromPercentage(this.value), player);
            // synchronize with textField value
            subtitleSyncTextField.updateOffset(
                getOffsetFromPercentage(this.value));
        });

        subtitleSyncSlider.getBubbleHtml = function (value) {
            var newOffset = getOffsetFromPercentage(value);
            return '<h1 class="sliderBubbleText">' +
            (newOffset > 0 ? '+' : '') + parseFloat(newOffset) + 's' +
            '</h1>';
        };

        subtitleSyncCloseButton.addEventListener('click', function() {
            playbackManager.disableShowingSubtitleOffset(player);
            SubtitleSync.prototype.toggle('forceToHide');
        });

        instance.element = parent;
    }

    function getOffsetFromPercentage(value) {
        // convert percent to fraction
        var offset = (value - 50) / 50;
        // multiply by offset min/max range value (-x to +x) :
        offset *= 30;
        return offset.toFixed(1);
    }

    function getPercentageFromOffset(value) {
        // divide by offset min/max range value (-x to +x) :
        var percentValue = value / 30;
        // convert fraction to percent
        percentValue *= 50;
        percentValue += 50;
        return Math.min(100, Math.max(0, percentValue.toFixed()));
    }

    function SubtitleSync(currentPlayer) {
        player = currentPlayer;
        init(this);
    }

    SubtitleSync.prototype.destroy = function() {
        SubtitleSync.prototype.toggle('forceToHide');
        if (player) {
            playbackManager.disableShowingSubtitleOffset(player);
            playbackManager.setSubtitleOffset(0, player);
        }
        var elem = this.element;
        if (elem) {
            elem.parentNode.removeChild(elem);
            this.element = null;
        }
    };

    SubtitleSync.prototype.toggle = function(action) {

        if (player && playbackManager.supportSubtitleOffset(player)) {
            /* eslint-disable no-fallthrough */
            switch (action) {
                case undefined:
                    // if showing subtitle sync is enabled and if there is an external subtitle stream enabled
                    if (playbackManager.isShowingSubtitleOffsetEnabled(player) && playbackManager.canHandleOffsetOnCurrentSubtitle(player)) {
                        // if no subtitle offset is defined or element has focus (offset being defined)
                        if (!(playbackManager.getPlayerSubtitleOffset(player) || subtitleSyncTextField.hasFocus)) {
                            // set default offset to '0' = 50%
                            subtitleSyncSlider.value = '50';
                            subtitleSyncTextField.textContent = '0s';
                            playbackManager.setSubtitleOffset(0, player);
                        }
                        // show subtitle sync
                        subtitleSyncContainer.classList.remove('hide');
                        break; // stop here
                    } // else continue and hide
                case 'hide':
                    // only break if element has focus
                    if (subtitleSyncTextField.hasFocus) {
                        break;
                    }
                case 'forceToHide':
                    subtitleSyncContainer.classList.add('hide');
                    break;
            }
            /* eslint-enable no-fallthrough */
        }
    };

    return SubtitleSync;
});<|MERGE_RESOLUTION|>--- conflicted
+++ resolved
@@ -32,19 +32,13 @@
             this.textContent = offset + 's';
         };
 
-<<<<<<< HEAD
-        subtitleSyncTextField.addEventListener("click", function () {
+        subtitleSyncTextField.addEventListener('click', function () {
             // keep focus to prevent fade with osd
             this.hasFocus = true;
         });
 
-        subtitleSyncTextField.addEventListener("keydown", function(event) {
-            if (event.key === "Enter") {
-=======
-        subtitleSyncTextField.addEventListener('keypress', function(event) {
-
+        subtitleSyncTextField.addEventListener('keydown', function(event) {
             if (event.key === 'Enter') {
->>>>>>> 95bd5e4f
                 // if input key is enter search for float pattern
                 var inputOffset = /[-+]?\d+\.?\d*/g.exec(this.textContent);
                 if (inputOffset) {
