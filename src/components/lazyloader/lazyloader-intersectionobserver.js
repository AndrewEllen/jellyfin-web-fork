--- conflicted
+++ resolved
@@ -1,38 +1,8 @@
-<<<<<<< HEAD
 /* eslint-disable indent */
     export class LazyLoader {
         constructor(options) {
             this.options = options;
         }
-=======
-define(['require', 'browser'], function (require, browser) {
-    'use strict';
-
-    function LazyLoader(options) {
-
-        this.options = options;
-    }
-
-    if (browser.edge) {
-        require(['css!./lazyedgehack']);
-    }
-
-    LazyLoader.prototype.createObserver = function () {
-
-        var observerOptions = {};
-        var options = this.options;
-        var loadedCount = 0;
-        var callback = options.callback;
-
-        observerOptions.rootMargin = '50%';
-
-        var observerId = 'obs' + new Date().getTime();
-
-        var self = this;
-        var observer = new IntersectionObserver(function (entries) {
-            for (var j = 0, length2 = entries.length; j < length2; j++) {
-                var entry = entries[j];
->>>>>>> 81b6be82
 
         createObserver() {
             const callback = this.options.callback;
@@ -42,7 +12,7 @@
                     entries.forEach(entry => {
                         callback(entry);
                     },
-                    {rootMargin: "50%"});
+                    {rootMargin: '50%'});
                 });
 
             this.observer = observer;
