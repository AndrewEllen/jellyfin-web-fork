define(['connectionManager', 'actionsheet', 'datetime', 'playbackManager', 'globalize', 'appSettings', 'qualityoptions'], function (connectionManager, actionsheet, datetime, playbackManager, globalize, appSettings, qualityoptions) {
    'use strict';

    function showQualityMenu(player, btn) {

        var videoStream = playbackManager.currentMediaSource(player).MediaStreams.filter(function (stream) {
            return stream.Type === "Video";
        })[0];
        var videoWidth = videoStream ? videoStream.Width : null;

        var options = qualityoptions.getVideoQualityOptions({
            currentMaxBitrate: playbackManager.getMaxStreamingBitrate(player),
            isAutomaticBitrateEnabled: playbackManager.enableAutomaticBitrateDetection(player),
            videoWidth: videoWidth,
            enableAuto: true
        });

        var menuItems = options.map(function (o) {
            var opt = {
                name: o.name,
                id: o.bitrate,
                asideText: o.secondaryText
            };

            if (o.selected) {
                opt.selected = true;
            }

            return opt;
        });

        var selectedId = options.filter(function (o) {
            return o.selected;
        });

        selectedId = selectedId.length ? selectedId[0].bitrate : null;

        return actionsheet.show({
            items: menuItems,
            positionTo: btn
        }).then(function (id) {
            var bitrate = parseInt(id);
            if (bitrate !== selectedId) {
                playbackManager.setMaxStreamingBitrate({
                    enableAutomaticBitrateDetection: bitrate ? false : true,
                    maxBitrate: bitrate
                }, player);
            }
        });
    }

    function showRepeatModeMenu(player, btn) {
        var menuItems = [];
        var currentValue = playbackManager.getRepeatMode(player);

        menuItems.push({
            name: globalize.translate('RepeatAll'),
            id: 'RepeatAll',
            selected: currentValue === 'RepeatAll'
        });

        menuItems.push({
            name: globalize.translate('RepeatOne'),
            id: 'RepeatOne',
            selected: currentValue === 'RepeatOne'
        });

        menuItems.push({
            name: globalize.translate('None'),
            id: 'RepeatNone',
            selected: currentValue === 'RepeatNone'
        });

        return actionsheet.show({
            items: menuItems,
            positionTo: btn
        }).then(function (mode) {
            if (mode) {
                playbackManager.setRepeatMode(mode, player);
            }
        });
    }

    function getQualitySecondaryText(player) {
        var state = playbackManager.getPlayerState(player);
        var isAutoEnabled = playbackManager.enableAutomaticBitrateDetection(player);
        var currentMaxBitrate = playbackManager.getMaxStreamingBitrate(player);

        var videoStream = playbackManager.currentMediaSource(player).MediaStreams.filter(function (stream) {
            return stream.Type === "Video";
        })[0];

        var videoWidth = videoStream ? videoStream.Width : null;

        var options = qualityoptions.getVideoQualityOptions({
            currentMaxBitrate: playbackManager.getMaxStreamingBitrate(player),
            isAutomaticBitrateEnabled: playbackManager.enableAutomaticBitrateDetection(player),
            videoWidth: videoWidth,
            enableAuto: true
        });

        var menuItems = options.map(function (o) {
            var opt = {
                name: o.name,
                id: o.bitrate,
                asideText: o.secondaryText
            };

            if (o.selected) {
                opt.selected = true;
            }

            return opt;
        });

        var selectedOption = options.filter(function (o) {
            return o.selected;
        });

        if (!selectedOption.length) {
            return null;
        }

        selectedOption = selectedOption[0];
        var text = selectedOption.name;

        if (selectedOption.autoText) {
            if (state.PlayState && state.PlayState.PlayMethod !== 'Transcode') {
                text += ' - Direct';
            } else {
                text += ' ' + selectedOption.autoText;
            }
        }

        return text;
    }

    function showAspectRatioMenu(player, btn) {

        // Each has name/id
        var currentId = playbackManager.getAspectRatio(player);
        var menuItems = playbackManager.getSupportedAspectRatios(player).map(function (i) {
            return {
                id: i.id,
                name: i.name,
                selected: i.id === currentId
            };
        });

        return actionsheet.show({

            items: menuItems,
            positionTo: btn

        }).then(function (id) {

            if (id) {
                playbackManager.setAspectRatio(id, player);
                return Promise.resolve();
            }

            return Promise.reject();
        });
    }

    function showWithUser(options, player, user) {

        var supportedCommands = playbackManager.getSupportedCommands(player);

        var mediaType = options.mediaType;

        var menuItems = [];

        if (supportedCommands.indexOf('SetAspectRatio') !== -1) {

            var currentAspectRatioId = playbackManager.getAspectRatio(player);
            var currentAspectRatio = playbackManager.getSupportedAspectRatios(player).filter(function (i) {
                return i.id === currentAspectRatioId;
            })[0];

            menuItems.push({
                name: globalize.translate('AspectRatio'),
                id: 'aspectratio',
                asideText: currentAspectRatio ? currentAspectRatio.name : null
            });
        }

        if (user && user.Policy.EnableVideoPlaybackTranscoding) {
            var secondaryQualityText = getQualitySecondaryText(player);

            menuItems.push({
                name: globalize.translate('Quality'),
                id: 'quality',
                asideText: secondaryQualityText
            });
        }

        var repeatMode = playbackManager.getRepeatMode(player);

        if (supportedCommands.indexOf('SetRepeatMode') !== -1 && playbackManager.currentMediaSource(player).RunTimeTicks) {
            menuItems.push({
                name: globalize.translate('RepeatMode'),
                id: 'repeatmode',
                asideText: repeatMode === 'RepeatNone' ? globalize.translate('None') : globalize.translate('' + repeatMode)
            });
        }

        if (options.stats) {
            menuItems.push({
                name: globalize.translate('PlaybackData'),
                id: 'stats',
                asideText: null
            });
        }

<<<<<<< HEAD
        if (options.suboffset) {

            menuItems.push({
                name: globalize.translate('SubtitleOffset'),
                id: 'suboffset',
                asideText: null
            });
        }

        menuItems.push({
            name: globalize.translate('SubtitleSettings'),
            id: 'subtitlesettings'
        });

=======
>>>>>>> 914b270d
        return actionsheet.show({
            items: menuItems,
            positionTo: options.positionTo
        }).then(function (id) {
            return handleSelectedOption(id, options, player);
        });
    }

    function show(options) {
        var player = options.player;
        var currentItem = playbackManager.currentItem(player);

        if (!currentItem || !currentItem.ServerId) {
            return showWithUser(options, player, null);
        }

        var apiClient = connectionManager.getApiClient(currentItem.ServerId);
        return apiClient.getCurrentUser().then(function (user) {
            return showWithUser(options, player, user);
        });
    }

    function handleSelectedOption(id, options, player) {
        switch (id) {
            case 'quality':
                return showQualityMenu(player, options.positionTo);
            case 'aspectratio':
                return showAspectRatioMenu(player, options.positionTo);
            case 'repeatmode':
                return showRepeatModeMenu(player, options.positionTo);
            case 'stats':
                if (options.onOption) {
                    options.onOption('stats');
                }
                return Promise.resolve();
            case 'suboffset':
                if (options.onOption) {
                    options.onOption('suboffset');
                }
                return Promise.resolve();
            default:
                break;
        }

        return Promise.reject();
    }

    return {
        show: show
    };
});<|MERGE_RESOLUTION|>--- conflicted
+++ resolved
@@ -213,7 +213,6 @@
             });
         }
 
-<<<<<<< HEAD
         if (options.suboffset) {
 
             menuItems.push({
@@ -223,13 +222,6 @@
             });
         }
 
-        menuItems.push({
-            name: globalize.translate('SubtitleSettings'),
-            id: 'subtitlesettings'
-        });
-
-=======
->>>>>>> 914b270d
         return actionsheet.show({
             items: menuItems,
             positionTo: options.positionTo
