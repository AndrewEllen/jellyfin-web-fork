--- conflicted
+++ resolved
@@ -23,11 +23,8 @@
 
 import { MediaError } from 'types/mediaError';
 import { getMediaError } from 'utils/mediaError';
-<<<<<<< HEAD
 import { toApi } from 'utils/jellyfin-apiclient/compat';
-=======
 import { BaseItemKind } from '@jellyfin/sdk/lib/generated-client/models/base-item-kind.js';
->>>>>>> 2545f30f
 
 const UNLIMITED_ITEMS = -1;
 
