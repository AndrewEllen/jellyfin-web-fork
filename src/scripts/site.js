--- conflicted
+++ resolved
@@ -704,12 +704,9 @@
                     "date-fns",
                     "page",
                     "polyfill",
-<<<<<<< HEAD
                     "fast-text-encoding",
-                    "intersection-observer"
-=======
+                    "intersection-observer",
                     "classlist-polyfill"
->>>>>>> c3bc69ca
                 ]
             },
             urlArgs: urlArgs,
@@ -718,12 +715,9 @@
         });
 
         require(["polyfill"]);
-<<<<<<< HEAD
         require(["fast-text-encoding"]);
         require(["intersection-observer"]);
-=======
         require(["classlist-polyfill"]);
->>>>>>> c3bc69ca
 
         // Expose jQuery globally
         require(["jQuery"], function(jQuery) {
