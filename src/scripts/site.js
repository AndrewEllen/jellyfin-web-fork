--- conflicted
+++ resolved
@@ -355,11 +355,7 @@
     }
 
     function onRequireJsError(requireType, requireModules) {
-<<<<<<< HEAD
-        throw new Error("error loading " + requireModules);
-=======
         console.error('RequireJS error: ' + (requireType || 'unknown') + '. Failed modules: ' + (requireModules || []).join(','));
->>>>>>> b3d0394f
     }
 
     function defineResizeObserver() {
@@ -387,15 +383,8 @@
 
         define('shell', [componentsPath + '/shell'], returnFirstDependency);
 
-<<<<<<< HEAD
-        if ("registerElement" in document) {
-            define("registerElement", []);
-=======
-        define('apiclient', [bowerPath + '/apiclient/apiclient'], returnFirstDependency);
-
         if ('registerElement' in document) {
             define('registerElement', []);
->>>>>>> b3d0394f
         } else if (browser.msie) {
             define('registerElement', ['webcomponents'], returnFirstDependency);
         } else {
@@ -415,24 +404,12 @@
 
         define('prompt', [componentsPath + '/prompt/prompt'], returnFirstDependency);
 
-<<<<<<< HEAD
-        define("loading", [componentsPath + "/loading/loading"], returnFirstDependency);
-        define("multi-download", [componentsPath + "/multidownload"], returnFirstDependency);
-        define("fileDownloader", [componentsPath + "/filedownloader"], returnFirstDependency);
-
-        define("castSenderApiLoader", [componentsPath + "/castSenderApi"], returnFirstDependency);
-=======
         define('loading', [componentsPath + '/loading/loading'], returnFirstDependency);
         define('multi-download', [componentsPath + '/multidownload'], returnFirstDependency);
         define('fileDownloader', [componentsPath + '/filedownloader'], returnFirstDependency);
         define('localassetmanager', [bowerPath + '/apiclient/localassetmanager'], returnFirstDependency);
 
         define('castSenderApiLoader', [componentsPath + '/castSenderApi'], returnFirstDependency);
-
-        define('transfermanager', [bowerPath + '/apiclient/sync/transfermanager'], returnFirstDependency);
-        define('filerepository', [bowerPath + '/apiclient/sync/filerepository'], returnFirstDependency);
-        define('localsync', [bowerPath + '/apiclient/sync/localsync'], returnFirstDependency);
->>>>>>> b3d0394f
     }
 
     function init() {
@@ -695,37 +672,6 @@
             },
             bundles: {
                 bundle: [
-<<<<<<< HEAD
-                    "document-register-element",
-                    "fetch",
-                    "flvjs",
-                    "jstree",
-                    "jQuery",
-                    "hlsjs",
-                    "howler",
-                    "native-promise-only",
-                    "resize-observer-polyfill",
-                    "shaka",
-                    "swiper",
-                    "queryString",
-                    "sortable",
-                    "webcomponents",
-                    "material-icons",
-                    "jellyfin-noto",
-                    "date-fns",
-                    "page",
-                    "polyfill",
-                    "fast-text-encoding",
-                    "intersection-observer",
-                    "classlist-polyfill",
-                    "screenfull",
-                    "headroom",
-                    "events",
-                    "credentialprovider",
-                    "connectionManagerFactory",
-                    "appStorage",
-                    "apiclient"
-=======
                     'document-register-element',
                     'fetch',
                     'flvjs',
@@ -749,8 +695,12 @@
                     'intersection-observer',
                     'classlist-polyfill',
                     'screenfull',
-                    'headroom'
->>>>>>> b3d0394f
+                    'headroom',
+                    'apiclient',
+                    'events',
+                    'credentialprovider',
+                    'connectionManagerFactory',
+                    'appStorage'
                 ]
             },
             urlArgs: urlArgs,
@@ -797,20 +747,6 @@
         define('appFooter', [componentsPath + '/appfooter/appfooter'], returnFirstDependency);
         define('appFooter-shared', ['appFooter'], createSharedAppFooter);
 
-<<<<<<< HEAD
-=======
-        // TODO pull apiclient out of this repository
-        define('events', [bowerPath + '/apiclient/events'], returnFirstDependency);
-        define('credentialprovider', [bowerPath + '/apiclient/credentialprovider'], returnFirstDependency);
-        define('connectionManagerFactory', [bowerPath + '/apiclient/connectionmanager'], returnFirstDependency);
-        define('appStorage', [bowerPath + '/apiclient/appStorage'], returnFirstDependency);
-        define('serversync', [bowerPath + '/apiclient/sync/serversync'], returnFirstDependency);
-        define('multiserversync', [bowerPath + '/apiclient/sync/multiserversync'], returnFirstDependency);
-        define('mediasync', [bowerPath + '/apiclient/sync/mediasync'], returnFirstDependency);
-        define('itemrepository', [bowerPath + '/apiclient/sync/itemrepository'], returnFirstDependency);
-        define('useractionrepository', [bowerPath + '/apiclient/sync/useractionrepository'], returnFirstDependency);
-
->>>>>>> b3d0394f
         // TODO remove these libraries
         // all of these have been modified so we need to fix that first
         define('scroller', [bowerPath + '/scroller'], returnFirstDependency);
