define(["browser"], function (browser) {
    "use strict";

    function getDeviceIcon(device) {
<<<<<<< HEAD
        var baseUrl = "assets/img/devices/";
        switch (device) {
            case "Opera":
            case "Opera TV":
                return baseUrl + "opera.svg";
=======
        var baseUrl = "img/devices/";
        switch (device.AppName) {
>>>>>>> 57c779b4
            case "Samsung Smart TV":
                return baseUrl + "samsung.svg";
            case "Xbox One":
                return baseUrl + "xbox.svg";
            case "Sony PS4":
                return baseUrl + "playstation.svg";
            case "Kodi":
                return baseUrl + "kodi.svg";
            case "Jellyfin Web":
                switch (device.Name) {
                    case "Opera":
                    case "Opera TV":
                        return baseUrl + "opera.svg";
                    case "Chrome":
                        return baseUrl + "chrome.svg";
                    case "Firefox":
                        return baseUrl + "firefox.svg";
                    case "Edge":
                        return baseUrl + "edge.svg";
                    case "Internet Explorer":
                        return baseUrl + "msie.svg";
                    default:
                        return baseUrl + "html5.svg";
                }
            default:
                return baseUrl + "other.svg";
        }
    }

    function getLibraryIcon(library) {
        switch (library) {
            case "movies":
                return "video_library";
            case "music":
                return "library_music";
            case "photos":
                return "photo_library";
            case "livetv":
                return "live_tv";
            case "tvshows":
                return "tv";
            case "trailers":
                return "local_movies";
            case "homevideos":
                return "photo_library";
            case "musicvideos":
                return "music_video";
            case "books":
                return "library_books";
            case "channels":
                return "videocam";
            case "playlists":
                return "view_list";
            default:
                return "folder";
        }
    }

    return {
        getDeviceIcon: getDeviceIcon,
        getLibraryIcon: getLibraryIcon
    };
});<|MERGE_RESOLUTION|>--- conflicted
+++ resolved
@@ -2,16 +2,8 @@
     "use strict";
 
     function getDeviceIcon(device) {
-<<<<<<< HEAD
         var baseUrl = "assets/img/devices/";
-        switch (device) {
-            case "Opera":
-            case "Opera TV":
-                return baseUrl + "opera.svg";
-=======
-        var baseUrl = "img/devices/";
         switch (device.AppName) {
->>>>>>> 57c779b4
             case "Samsung Smart TV":
                 return baseUrl + "samsung.svg";
             case "Xbox One":
