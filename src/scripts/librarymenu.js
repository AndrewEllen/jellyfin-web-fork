--- conflicted
+++ resolved
@@ -5,16 +5,16 @@
         var html = "";
         html += '<div class="flex align-items-center flex-grow headerTop">';
         html += '<div class="headerLeft">';
-        html += '<button type="button" is="paper-icon-button-light" class="headerButton headerButtonLeft headerBackButton hide"><i class="md-icon">' + (browser.safari ? "chevron_left" : "arrow_back") + "</i></button>";
-        html += '<button type="button" is="paper-icon-button-light" class="headerButton headerHomeButton hide barsMenuButton headerButtonLeft"><i class="md-icon">home</i></button>';
-        html += '<button type="button" is="paper-icon-button-light" class="headerButton mainDrawerButton barsMenuButton headerButtonLeft hide"><i class="md-icon">menu</i></button>';
+        html += '<button type="button" is="paper-icon-button-light" class="headerButton headerButtonLeft headerBackButton hide"><i class="material-icons">' + (browser.safari ? "chevron_left" : "arrow_back") + "</i></button>";
+        html += '<button type="button" is="paper-icon-button-light" class="headerButton headerHomeButton hide barsMenuButton headerButtonLeft"><i class="material-icons">home</i></button>';
+        html += '<button type="button" is="paper-icon-button-light" class="headerButton mainDrawerButton barsMenuButton headerButtonLeft hide"><i class="material-icons">menu</i></button>';
         html += '<h3 class="pageTitle"></h3>';
         html += "</div>";
         html += '<div class="headerRight">';
         html += '<span class="headerSelectedPlayer"></span>';
-        html += '<button is="paper-icon-button-light" class="headerCastButton castButton headerButton headerButtonRight hide"><i class="md-icon">cast</i></button>';
-        html += '<button type="button" is="paper-icon-button-light" class="headerButton headerButtonRight headerSearchButton hide"><i class="md-icon">search</i></button>';
-        html += '<button is="paper-icon-button-light" class="headerButton headerButtonRight headerUserButton hide"><i class="md-icon">person</i></button>';
+        html += '<button is="paper-icon-button-light" class="headerCastButton castButton headerButton headerButtonRight hide"><i class="material-icons">cast</i></button>';
+        html += '<button type="button" is="paper-icon-button-light" class="headerButton headerButtonRight headerSearchButton hide"><i class="material-icons">search</i></button>';
+        html += '<button is="paper-icon-button-light" class="headerButton headerButtonRight headerUserButton hide"><i class="material-icons">person</i></button>';
         html += "</div>";
         html += "</div>";
         html += '<div class="headerTabs sectionTabs hide">';
@@ -872,41 +872,7 @@
         updateLibraryNavLinks(page);
     });
 
-<<<<<<< HEAD
-    (function () {
-        var html = "";
-        html += '<div class="flex align-items-center flex-grow headerTop">';
-        html += '<div class="headerLeft">';
-        html += '<button type="button" is="paper-icon-button-light" class="headerButton headerButtonLeft headerBackButton hide"><i class="material-icons">' + (browser.safari ? "chevron_left" : "arrow_back") + "</i></button>";
-        html += '<button type="button" is="paper-icon-button-light" class="headerButton headerHomeButton hide barsMenuButton headerButtonLeft"><i class="material-icons">home</i></button>';
-        html += '<button type="button" is="paper-icon-button-light" class="headerButton mainDrawerButton barsMenuButton headerButtonLeft hide"><i class="material-icons">menu</i></button>';
-        html += '<h3 class="pageTitle"></h3>';
-        html += "</div>";
-        html += '<div class="headerRight">';
-        html += '<span class="headerSelectedPlayer"></span>';
-        html += '<button is="paper-icon-button-light" class="headerCastButton castButton headerButton headerButtonRight hide"><i class="material-icons">cast</i></button>';
-        html += '<button type="button" is="paper-icon-button-light" class="headerButton headerButtonRight headerSearchButton hide"><i class="material-icons">search</i></button>';
-        html += '<button is="paper-icon-button-light" class="headerButton headerButtonRight headerUserButton hide"><i class="material-icons">person</i></button>';
-        html += "</div>";
-        html += "</div>";
-        html += '<div class="headerTabs sectionTabs hide">';
-        html += "</div>";
-
-        skinHeader.classList.add("skinHeader-withBackground");
-        skinHeader.classList.add("skinHeader-blurred");
-        skinHeader.innerHTML = html;
-
-        headerHomeButton = skinHeader.querySelector(".headerHomeButton");
-        headerUserButton = skinHeader.querySelector(".headerUserButton");
-        headerCastButton = skinHeader.querySelector(".headerCastButton");
-        headerSearchButton = skinHeader.querySelector(".headerSearchButton");
-
-        lazyLoadViewMenuBarImages();
-        bindMenuEvents();
-    })();
-=======
     renderHeader();
->>>>>>> 5df8202d
 
     events.on(connectionManager, "localusersignedin", function (e, user) {
         currentDrawerType = null;
