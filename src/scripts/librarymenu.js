define(["dom", "layoutManager", "inputManager", "connectionManager", "events", "viewManager", "libraryBrowser", "appRouter", "apphost", "playbackManager", "browser", "globalize", "paper-icon-button-light", "material-icons", "scrollStyles", "flexStyles"], function (dom, layoutManager, inputManager, connectionManager, events, viewManager, libraryBrowser, appRouter, appHost, playbackManager, browser, globalize) {
    "use strict";

    function getCurrentApiClient() {
        if (currentUser && currentUser.localUser) {
            return connectionManager.getApiClient(currentUser.localUser.ServerId);
        }

        return connectionManager.currentApiClient();
    }

    function lazyLoadViewMenuBarImages() {
        require(["imageLoader"], function (imageLoader) {
            imageLoader.lazyChildren(skinHeader);
        });
    }

    function onBackClick() {
        appRouter.back();
    }

    function updateUserInHeader(user) {
        var hasImage;

        if (user && user.name) {
            if (user.imageUrl) {
                var url = user.imageUrl;

                if (user.supportsImageParams) {
                    url += "&height=" + Math.round(26 * Math.max(window.devicePixelRatio || 1, 2));
                }

                updateHeaderUserButton(url);
                hasImage = true;
            }

            headerUserButton.classList.remove("hide");
        } else {
            headerUserButton.classList.add("hide");
        }

        if (!hasImage) {
            updateHeaderUserButton(null);
        }

        if (user && user.localUser) {
            if (headerHomeButton) {
                headerHomeButton.classList.remove("hide");
            }

            if (headerSearchButton) {
                headerSearchButton.classList.remove("hide");
            }

            if (headerSettingsButton) {
                if (user.localUser.Policy.IsAdministrator) {
                    headerSettingsButton.classList.remove("hide");
                } else {
                    headerSettingsButton.classList.add("hide");
                }
            }

            headerCastButton.classList.remove("hide");
        } else {
            headerHomeButton.classList.add("hide");
            headerCastButton.classList.add("hide");

            if (headerSearchButton) {
                headerSearchButton.classList.add("hide");
            }

            if (headerSettingsButton) {
                headerSettingsButton.classList.add("hide");
            }
        }

        requiresUserRefresh = false;
    }

    function updateHeaderUserButton(src) {
        if (src) {
            headerUserButton.classList.add("headerUserButtonRound");
            headerUserButton.innerHTML = '<img src="' + src + '" />';
        } else {
            headerUserButton.classList.remove("headerUserButtonRound");
            headerUserButton.innerHTML = '<i class="md-icon">&#xE7FD;</i>';
        }
    }

    function showSearch() {
        inputManager.trigger("search");
    }

    function onHeaderUserButtonClick(e) {
        Dashboard.navigate("mypreferencesmenu.html");
    }

    function onSettingsClick(e) {
        Dashboard.navigate("dashboard.html");
    }

    function onHeaderHomeButtonClick() {
        Dashboard.navigate("home.html");
    }

    function bindMenuEvents() {
        mainDrawerButton = document.querySelector(".mainDrawerButton");
        if (mainDrawerButton) {
            mainDrawerButton.addEventListener("click", toggleMainDrawer);
        }

        var headerBackButton = skinHeader.querySelector(".headerBackButton");

        if (headerBackButton) {
            headerBackButton.addEventListener("click", onBackClick);
        }

        if (headerSearchButton) {
            headerSearchButton.addEventListener("click", showSearch);
        }

        headerUserButton.addEventListener("click", onHeaderUserButtonClick);
        headerHomeButton.addEventListener("click", onHeaderHomeButtonClick);
        initHeadRoom(skinHeader);
        headerCastButton.addEventListener("click", onCastButtonClicked);

        if (headerSettingsButton) {
            headerSettingsButton.addEventListener("click", onSettingsClick);
        }
    }

    function onCastButtonClicked() {
        var btn = this;

        require(["playerSelectionMenu"], function (playerSelectionMenu) {
            playerSelectionMenu.show(btn);
        });
    }

    function getItemHref(item, context) {
        return appRouter.getRouteUrl(item, {
            context: context
        });
    }

    function toggleMainDrawer() {
        if (navDrawerInstance.isVisible) {
            closeMainDrawer();
        } else {
            openMainDrawer();
        }
    }

    function openMainDrawer() {
        navDrawerInstance.open();
        lastOpenTime = new Date().getTime();
    }

    function onMainDrawerOpened() {
        if (layoutManager.mobile) {
            document.body.classList.add("bodyWithPopupOpen");
        }
    }

    function closeMainDrawer() {
        navDrawerInstance.close();
    }

    function onMainDrawerSelect(e) {
        if (navDrawerInstance.isVisible) {
            onMainDrawerOpened();
        } else {
            document.body.classList.remove("bodyWithPopupOpen");
        }
    }

    function refreshLibraryInfoInDrawer(user, drawer) {
        var html = "";
        html += '<div style="height:.5em;"></div>';
        html += '<a is="emby-linkbutton" class="navMenuOption lnkMediaFolder" href="home.html"><i class="md-icon navMenuOptionIcon">&#xE88A;</i><span class="navMenuOptionText">' + globalize.translate("ButtonHome") + "</span></a>";
<<<<<<< HEAD
        html += '<div class="libraryMenuDownloads">';
        html += '<h3 class="sidebarHeader">';
        html += globalize.translate("sharedcomponents#HeaderMyDownloads");
        html += "</h3>";
        html += '<a is="emby-linkbutton" class="navMenuOption lnkMediaFolder" data-itemid="manageoffline" href="offline/offline.html"><i class="md-icon navMenuOptionIcon">&#xE2C7;</i><span class="navMenuOptionText">' + globalize.translate("sharedcomponents#Browse") + "</span></a>";
        html += '<a is="emby-linkbutton" class="navMenuOption lnkMediaFolder" data-itemid="manageoffline" href="managedownloads.html"><i class="md-icon navMenuOptionIcon">&#xE254;</i><span class="navMenuOptionText">' + globalize.translate("sharedcomponents#Manage") + "</span></a>";
        html += "</div>";
        html += '<div class="libraryMenuOptions">';
        html += "</div>";
        var localUser = user.localUser;

=======

        // libraries are added here
        html += '<div class="libraryMenuOptions">';
        html += "</div>";

        var localUser = user.localUser;
>>>>>>> f28b16ce
        if (localUser && localUser.Policy.IsAdministrator) {
            html += '<div class="adminMenuOptions">';
            html += '<h3 class="sidebarHeader">';
            html += globalize.translate("HeaderAdmin");
            html += "</h3>";
            html += '<a is="emby-linkbutton" class="navMenuOption lnkMediaFolder lnkManageServer" data-itemid="dashboard" href="dashboard.html"><i class="md-icon navMenuOptionIcon">&#xE8B8;</i><span class="navMenuOptionText">' + globalize.translate("ButtonManageServer") + "</span></a>";
            html += '<a is="emby-linkbutton" class="navMenuOption lnkMediaFolder editorViewMenu" data-itemid="editor" href="edititemmetadata.html"><i class="md-icon navMenuOptionIcon">&#xE2C7;</i><span class="navMenuOptionText">' + globalize.translate("MetadataManager") + "</span></a>";
<<<<<<< HEAD
            html += "</div>";
        }

        html += '<div class="userMenuOptions">';

        if (user.localUser) {
            html += '<a is="emby-linkbutton" class="navMenuOption lnkMediaFolder lnkMySettings" href="mypreferencesmenu.html"><i class="md-icon navMenuOptionIcon">&#xE8B8;</i><span class="navMenuOptionText">' + globalize.translate("ButtonSettings") + "</span></a>";
        }

        html += '<a is="emby-linkbutton" class="navMenuOption lnkMediaFolder lnkSyncToOtherDevices" data-itemid="syncotherdevices" href="mysync.html"><i class="md-icon navMenuOptionIcon">&#xE627;</i><span class="navMenuOptionText">' + globalize.translate("sharedcomponents#Sync") + "</span></a>";

        if (AppInfo.isNativeApp) {
            html += '<a is="emby-linkbutton" class="navMenuOption lnkMediaFolder" data-itemid="selectserver" href="selectserver.html?showuser=1"><i class="md-icon navMenuOptionIcon">&#xE308;</i><span class="navMenuOptionText">' + globalize.translate("ButtonSelectServer") + "</span></a>";
        }

        if (!(!user.localUser || user.localUser.EnableAutoLogin)) {
            html += '<a is="emby-linkbutton" class="navMenuOption lnkMediaFolder btnLogout" data-itemid="logout" href="#"><i class="md-icon navMenuOptionIcon">&#xE879;</i><span class="navMenuOptionText">' + globalize.translate("ButtonSignOut") + "</span></a>";
        }

        html += "</div>";
        navDrawerScrollContainer.innerHTML = html;
=======
            html += "</div>"
        }

        html += '<div class="userMenuOptions">';
        html += '<h3 class="sidebarHeader">';
        html += globalize.translate("HeaderUser");
        html += "</h3>";
        if (user.localUser) {
            html += '<a is="emby-linkbutton" class="navMenuOption lnkMediaFolder lnkMySettings" href="mypreferencesmenu.html"><i class="md-icon navMenuOptionIcon">&#xE8B8;</i><span class="navMenuOptionText">' + globalize.translate("ButtonSettings") + "</span></a>";
        }
        if (AppInfo.isNativeApp) {
            html += '<a is="emby-linkbutton" class="navMenuOption lnkMediaFolder" data-itemid="selectserver" href="selectserver.html?showuser=1"><i class="md-icon navMenuOptionIcon">&#xE308;</i><span class="navMenuOptionText">' + globalize.translate("ButtonSelectServer") + "</span></a>";
        }
        // null check for local user might not be required
        if (user.localUser && !user.localUser.EnableAutoLogin) {
            html += '<a is="emby-linkbutton" class="navMenuOption lnkMediaFolder btnLogout" data-itemid="logout" href="#"><i class="md-icon navMenuOptionIcon">&#xE879;</i><span class="navMenuOptionText">' + globalize.translate("ButtonSignOut") + "</span></a>";
        }
        html += "</div>";

        // add buttons to navigation drawer
        navDrawerScrollContainer.innerHTML = html;

        // bind logout button click to method
>>>>>>> f28b16ce
        var btnLogout = navDrawerScrollContainer.querySelector(".btnLogout");

        if (btnLogout) {
            btnLogout.addEventListener("click", onLogoutClick);
        }
    }

    function refreshDashboardInfoInDrawer(apiClient) {
        currentDrawerType = "admin";
        loadNavDrawer();

        if (navDrawerScrollContainer.querySelector(".adminDrawerLogo")) {
            updateDashboardMenuSelectedItem();
        } else {
            createDashboardMenu(apiClient);
        }
    }

    function isUrlInCurrentView(url) {
        return -1 !== window.location.href.toString().toLowerCase().indexOf(url.toLowerCase());
    }

    function updateDashboardMenuSelectedItem() {
        var links = navDrawerScrollContainer.querySelectorAll(".navMenuOption");
        var currentViewId = viewManager.currentView().id;

        for (var i = 0, length = links.length; i < length; i++) {
            var link = links[i];
            var selected = false;
            var pageIds = link.getAttribute("data-pageids");

            if (pageIds) {
                pageIds = pageIds.split("|");
                selected = -1 != pageIds.indexOf(currentViewId);
            }

            var pageUrls = link.getAttribute("data-pageurls");

            if (pageUrls) {
                pageUrls = pageUrls.split("|");
                selected = pageUrls.filter(isUrlInCurrentView).length > 0;
            }
            if (selected) {
                link.classList.add("navMenuOption-selected");
                var title = "";
                link = link.querySelector("span") || link;
                title += (link.innerText || link.textContent).trim();
                LibraryMenu.setTitle(title);
            } else {
                link.classList.remove("navMenuOption-selected");
            }
        }
    }

    function createToolsMenuList(pluginItems) {
        var links = [{
            name: globalize.translate("TabServer")
        }, {
            name: globalize.translate("TabDashboard"),
            href: "dashboard.html",
            pageIds: ["dashboardPage", "serverActivityPage"],
            icon: "dashboard"
        }, {
            name: globalize.translate("TabSettings"),
            href: "dashboardgeneral.html",
            pageIds: ["dashboardGeneralPage"],
            icon: "settings"
        }, {
            name: globalize.translate("TabUsers"),
            href: "userprofiles.html",
            pageIds: ["userProfilesPage", "newUserPage", "editUserPage", "userLibraryAccessPage", "userParentalControlPage", "userPasswordPage"],
            icon: "people"
        }, {
            name: globalize.translate("TabLibrary"),
            href: "library.html",
            pageIds: ["mediaLibraryPage", "librarySettingsPage", "libraryDisplayPage", "metadataImagesConfigurationPage", "metadataNfoPage"],
            icon: "folder",
            color: "#38c"
        }, {
            name: globalize.translate("TabPlayback"),
            icon: "play_circle_filled",
            color: "#E5342E",
            href: "playbackconfiguration.html",
            pageIds: ["playbackConfigurationPage", "streamingSettingsPage"]
        }, {
            name: globalize.translate("TabTranscoding"),
            icon: "transform",
            href: "encodingsettings.html",
            pageIds: ["encodingSettingsPage"]
        }];
        addPluginPagesToMainMenu(links, pluginItems, "server");
        links.push({
            divider: true,
            name: globalize.translate("TabDevices")
        });
        links.push({
            name: globalize.translate("TabDevices"),
            href: "devices/devices.html",
            pageIds: ["devicesPage", "devicePage"],
            icon: "tablet"
        });
        links.push({
            name: globalize.translate("HeaderDownloadSync"),
            icon: "file_download",
            href: "syncactivity.html",
            pageIds: ["syncActivityPage", "syncJobPage", "syncSettingsPage"],
            color: "#009688"
        });
        links.push({
            name: globalize.translate("TabCameraUpload"),
            href: "devicesupload.html",
            pageIds: ["devicesUploadPage"],
            icon: "photo_camera"
        });
        links.push({
            name: globalize.translate("DLNA"),
            href: "dlnasettings.html",
            pageIds: ["dlnaSettingsPage", "dlnaProfilesPage", "dlnaProfilePage"],
            icon: "&#xE912;"
        });
        links.push({
            divider: true,
            name: globalize.translate("TabLiveTV")
        });
        links.push({
            name: globalize.translate("TabLiveTV"),
            href: "livetvstatus.html",
            pageIds: ["liveTvStatusPage", "liveTvTunerPage"],
            icon: "&#xE639;"
        });
        links.push({
            name: globalize.translate("DVR"),
            href: "livetvsettings.html",
            pageIds: ["liveTvSettingsPage"],
            icon: "dvr"
        });
        links.push({
            divider: true,
            name: globalize.translate("TabExpert")
        });
        links.push({
            name: globalize.translate("TabAdvanced"),
            icon: "settings",
            href: "dashboardhosting.html",
            color: "#F16834",
            pageIds: ["dashboardHostingPage", "serverSecurityPage"]
        });
        links.push({
            name: globalize.translate("TabLogs"),
            href: "log.html",
            pageIds: ["logPage"],
            icon: "folder_open"
        });
        links.push({
            name: globalize.translate("TabNotifications"),
            icon: "notifications",
            color: "brown",
            href: "notificationsettings.html",
            pageIds: ["notificationSettingsPage", "notificationSettingPage"]
        });
        links.push({
            name: globalize.translate("TabPlugins"),
            icon: "add_shopping_cart",
            color: "#9D22B1",
            href: "plugins.html",
            pageIds: ["pluginsPage", "pluginCatalogPage"]
        });
        links.push({
            name: globalize.translate("TabScheduledTasks"),
            href: "scheduledtasks.html",
            pageIds: ["scheduledTasksPage", "scheduledTaskPage"],
            icon: "schedule"
        });
        links.push({
            name: globalize.translate("MetadataManager"),
            href: "edititemmetadata.html",
            pageIds: [],
            icon: "mode_edit"
        });
        addPluginPagesToMainMenu(links, pluginItems);
        return links;
    }

    function addPluginPagesToMainMenu(links, pluginItems, section) {
        for (var i = 0, length = pluginItems.length; i < length; i++) {
            var pluginItem = pluginItems[i];

            if (Dashboard.allowPluginPages(pluginItem.PluginId)) {
                if (pluginItem.EnableInMainMenu && pluginItem.MenuSection === section) {
                    links.push({
                        name: pluginItem.DisplayName,
                        icon: pluginItem.MenuIcon || "folder",
                        href: Dashboard.getConfigurationPageUrl(pluginItem.Name),
                        pageUrls: [Dashboard.getConfigurationPageUrl(pluginItem.Name)]
                    });
                }
            }
        }
    }

    function getToolsMenuLinks(apiClient) {
        return apiClient.getJSON(apiClient.getUrl("web/configurationpages") + "?pageType=PluginConfiguration&EnableInMainMenu=true").then(createToolsMenuList, function (err) {
            return createToolsMenuList([]);
        });
    }

    function getToolsLinkHtml(item) {
        var menuHtml = "";
        var pageIds = item.pageIds ? item.pageIds.join("|") : "";
        pageIds = pageIds ? ' data-pageids="' + pageIds + '"' : "";
        var pageUrls = item.pageUrls ? item.pageUrls.join("|") : "";
        pageUrls = pageUrls ? ' data-pageurls="' + pageUrls + '"' : "";
        menuHtml += '<a is="emby-linkbutton" class="navMenuOption" href="' + item.href + '"' + pageIds + pageUrls + ">";

        if (item.icon) {
            menuHtml += '<i class="md-icon navMenuOptionIcon">' + item.icon + "</i>";
        }

        menuHtml += '<span class="navMenuOptionText">';
        menuHtml += item.name;
        menuHtml += "</span>";
        return menuHtml + "</a>";
    }

    function getToolsMenuHtml(apiClient) {
        return getToolsMenuLinks(apiClient).then(function (items) {
            var item;
            var menuHtml = "";

            menuHtml += '<div class="drawerContent">';
            for (var i = 0; i < items.length; i++) {
                item = items[i];

                if (item.href) {
                    menuHtml += getToolsLinkHtml(item);
                }
                else if (item.name) {
                    menuHtml += '<h3 class="sidebarHeader">';
                    menuHtml += item.name;
                    menuHtml += "</h3>";
                }
            }

            return menuHtml + "</div>";
        });
    }

    function createDashboardMenu(apiClient) {
        return getToolsMenuHtml(apiClient).then(function (toolsMenuHtml) {
            var html = "";
            html += '<a class="adminDrawerLogo clearLink" is="emby-linkbutton" href="home.html" style="text-align:left;">';
            html += '<img src="css/images/logoblack.png" />';
            html += "</a>";
            html += toolsMenuHtml;
            navDrawerScrollContainer.innerHTML = html;
            updateDashboardMenuSelectedItem();
        });
    }

    function onSidebarLinkClick() {
        var section = this.getElementsByClassName("sectionName")[0];
        var text = section ? section.innerHTML : this.innerHTML;
        LibraryMenu.setTitle(text);
    }

    function getUserViews(apiClient, userId) {
        return apiClient.getUserViews({}, userId).then(function (result) {
            var items = result.Items;
            var list = [];

            for (var i = 0, length = items.length; i < length; i++) {
                var view = items[i];

                list.push(view);
                if ("livetv" == view.CollectionType) {
                    view.ImageTags = {};
                    view.icon = "live_tv";
                    var guideView = Object.assign({}, view);
                    guideView.Name = globalize.translate("ButtonGuide");
                    guideView.ImageTags = {};
                    guideView.icon = "dvr";
                    guideView.url = "livetv.html?tab=1";
                    list.push(guideView);
                }
            }

            return list;
        });
    }

    function showBySelector(selector, show) {
        var elem = document.querySelector(selector);

        if (elem) {
            if (show) {
                elem.classList.remove("hide");
            }
            else {
                elem.classList.add("hide");
            }
        }
    }

    function updateLibraryMenu(user) {
        // FIXME: Potential equivalent might be
        // showBySelector(".lnkSyncToOtherDevices", !!user.Policy.EnableContentDownloading);
        if (!user) {
            showBySelector(".libraryMenuDownloads", false);
            showBySelector(".lnkSyncToOtherDevices", false);
            return void showBySelector(".userMenuOptions", false);
        }

        // FIXME: Potentially the same as above
        if (user.Policy.EnableContentDownloading) {
            showBySelector(".lnkSyncToOtherDevices", true);
        }
        else {
            showBySelector(".lnkSyncToOtherDevices", false);
        }

        if (user.Policy.EnableContentDownloading && appHost.supports("sync")) {
            showBySelector(".libraryMenuDownloads", true);
        }
        else {
            showBySelector(".libraryMenuDownloads", false);
        }

        var userId = Dashboard.getCurrentUserId();
        var apiClient = getCurrentApiClient();
        var libraryMenuOptions = document.querySelector(".libraryMenuOptions");

        if (libraryMenuOptions) {
            getUserViews(apiClient, userId).then(function (result) {
                var items = result;
                var html = "";
                html += '<h3 class="sidebarHeader">';
                html += globalize.translate("HeaderMedia");
                html += "</h3>";
                html += items.map(function (i) {
                    var icon = "folder";
                    var itemId = i.Id;

                    if ("channels" === i.CollectionType) {
                        itemId = "channels";
                    }
                    else if ("livetv" === i.CollectionType) {
                        itemId = "livetv";
                    }

                    else if ("photos" === i.CollectionType) {
                        icon = "photo_library";
                    }
                    else if ("music" === i.CollectionType || "musicvideos" === i.CollectionType) {
                        icon = "library_music";
                    }
                    else if ("books" === i.CollectionType) {
                        icon = "library_books";
                    }
                    else if ("playlists" === i.CollectionType) {
                        icon = "view_list";
                    }
                    else if ("games" === i.CollectionType) {
                        icon = "games";
                    }
                    else if ("movies" === i.CollectionType) {
                        icon = "video_library";
                    }
                    else if ("channels" === i.CollectionType || "Channel" === i.Type) {
                        icon = "videocam";
                    }
                    else if ("tvshows" === i.CollectionType) {
                        icon = "tv";
                    }
                    else if ("livetv" === i.CollectionType) {
                        icon = "live_tv";
                    }
                    icon = i.icon || icon;

                    if (i.onclick) {
                        i.onclick;
                    }

                    return '<a is="emby-linkbutton" data-itemid="' + itemId + '" class="lnkMediaFolder navMenuOption" href="' + getItemHref(i, i.CollectionType) + '"><i class="md-icon navMenuOptionIcon">' + icon + '</i><span class="sectionName navMenuOptionText">' + i.Name + "</span></a>";
                }).join("");
                libraryMenuOptions.innerHTML = html;
                var elem = libraryMenuOptions;
                var sidebarLinks = elem.querySelectorAll(".navMenuOption");

                for (var i = 0, length = sidebarLinks.length; i < length; i++) {
                    sidebarLinks[i].removeEventListener("click", onSidebarLinkClick);
                    sidebarLinks[i].addEventListener("click", onSidebarLinkClick);
                }
            });
        }
    }

    function getTopParentId() {
        return getParameterByName("topParentId") || null;
    }

    function onMainDrawerClick(e) {
        if (dom.parentWithTag(e.target, "A")) {
            setTimeout(closeMainDrawer, 30);
        }
    }

    function onLogoutClick() {
        Dashboard.logout();
    }

    function updateCastIcon() {
        var context = document;
        var info = playbackManager.getPlayerInfo();
        var icon = headerCastButton.querySelector("i");

        if (info && !info.isLocalPlayer) {
            icon.innerHTML = "&#xE308;";
            headerCastButton.classList.add("castButton-active");
            context.querySelector(".headerSelectedPlayer").innerHTML = info.deviceName || info.name;
        } else {
            icon.innerHTML = "&#xE307;";
            headerCastButton.classList.remove("castButton-active");
            context.querySelector(".headerSelectedPlayer").innerHTML = "";
        }
    }

    function updateLibraryNavLinks(page) {
        var i;
        var length;
        var isLiveTvPage = page.classList.contains("liveTvPage");
        var isChannelsPage = page.classList.contains("channelsPage");
        var isEditorPage = page.classList.contains("metadataEditorPage");
        var isMySyncPage = page.classList.contains("mySyncPage");
        var id = isLiveTvPage || isChannelsPage || isEditorPage || isMySyncPage || page.classList.contains("allLibraryPage") ? "" : getTopParentId() || "";
        var elems = document.getElementsByClassName("lnkMediaFolder");

        for (var i = 0, length = elems.length; i < length; i++) {
            var lnkMediaFolder = elems[i];
            var itemId = lnkMediaFolder.getAttribute("data-itemid");

            if (isChannelsPage && "channels" === itemId) {
                lnkMediaFolder.classList.add("navMenuOption-selected");
            }
            else if (isLiveTvPage && "livetv" === itemId) {
                lnkMediaFolder.classList.add("navMenuOption-selected");
            }
            else if (isEditorPage && "editor" === itemId) {
                lnkMediaFolder.classList.add("navMenuOption-selected");
            }
            else if (isMySyncPage && "manageoffline" === itemId && -1 != window.location.href.toString().indexOf("mode=download")) {
                lnkMediaFolder.classList.add("navMenuOption-selected");
            }
            else if (isMySyncPage && "syncotherdevices" === itemId && -1 == window.location.href.toString().indexOf("mode=download")) {
                lnkMediaFolder.classList.add("navMenuOption-selected");
            }
            else if (id && itemId == id) {
                lnkMediaFolder.classList.add("navMenuOption-selected");
            }
            else {
                lnkMediaFolder.classList.remove("navMenuOption-selected");
            }
        }
    }

    function updateMenuForPageType(isDashboardPage, isLibraryPage) {
        var newPageType = isDashboardPage ? 2 : isLibraryPage ? 1 : 3;

        if (currentPageType !== newPageType) {
            currentPageType = newPageType;

            if (isDashboardPage && !layoutManager.mobile) {
                skinHeader.classList.add("headroomDisabled");
            } else {
                skinHeader.classList.remove("headroomDisabled");
            }

            var bodyClassList = document.body.classList;

            if (isLibraryPage) {
                bodyClassList.add("libraryDocument");
                bodyClassList.remove("dashboardDocument");
                bodyClassList.remove("hideMainDrawer");

                if (navDrawerInstance) {
                    navDrawerInstance.setEdgeSwipeEnabled(true);
                }
            } else {
                if (isDashboardPage) {
                    bodyClassList.remove("libraryDocument");
                    bodyClassList.add("dashboardDocument");
                    bodyClassList.remove("hideMainDrawer");

                    if (navDrawerInstance) {
                        navDrawerInstance.setEdgeSwipeEnabled(true);
                    }
                } else {
                    bodyClassList.remove("libraryDocument");
                    bodyClassList.remove("dashboardDocument");
                    bodyClassList.add("hideMainDrawer");

                    if (navDrawerInstance) {
                        navDrawerInstance.setEdgeSwipeEnabled(false);
                    }
                }
            }
        }

        if (requiresUserRefresh) {
            connectionManager.user(getCurrentApiClient()).then(updateUserInHeader);
        }
    }

    function updateTitle(page) {
        var title = page.getAttribute("data-title");

        if (title) {
            LibraryMenu.setTitle(title);
        }
        else if (page.classList.contains("standalonePage")) {
            LibraryMenu.setDefaultTitle();
        }
    }

    function updateBackButton(page) {
        var isDashboardPage = page.classList.contains("type-interior");

        if (!headerBackButton) {
            headerBackButton = document.querySelector(".headerBackButton");
        }

        if (headerBackButton) {
            if (page.getAttribute("data-backbutton") && appRouter.canGoBack()) {
                headerBackButton.classList.remove("hide");
            } else {
                headerBackButton.classList.add("hide");
            }
        }
    }

    function initHeadRoom(elem) {
        require(["headroom-window"], function (headroom) {
            headroom.add(elem);
        });
    }

    function refreshLibraryDrawer(user) {
        loadNavDrawer();
        currentDrawerType = "library";
        if (user) {
            Promise.resolve(user);
        } else {
            connectionManager.user(getCurrentApiClient()).then(function (user) {
                refreshLibraryInfoInDrawer(user);
                updateLibraryMenu(user.localUser);
            });
        }
    }

    function getNavDrawerOptions() {
        var drawerWidth = screen.availWidth - 50;
        drawerWidth = Math.max(drawerWidth, 240);
        drawerWidth = Math.min(drawerWidth, 320);
        return {
            target: navDrawerElement,
            onChange: onMainDrawerSelect,
            width: drawerWidth
        };
    }

    function loadNavDrawer() {
        if (navDrawerInstance) {
            return Promise.resolve(navDrawerInstance);
        }

        navDrawerElement = document.querySelector(".mainDrawer");
        navDrawerScrollContainer = navDrawerElement.querySelector(".scrollContainer");
        navDrawerScrollContainer.addEventListener("click", onMainDrawerClick);
        return new Promise(function (resolve, reject) {
            require(["navdrawer"], function (navdrawer) {
                navDrawerInstance = new navdrawer(getNavDrawerOptions());
                navDrawerElement.classList.remove("hide");
                resolve(navDrawerInstance);
            });
        });
    }

    var navDrawerElement;
    var navDrawerScrollContainer;
    var navDrawerInstance;
    var mainDrawerButton;
    var headerHomeButton;
    var currentDrawerType;
    var pageTitleElement;
    var headerBackButton;
    var headerUserButton;
    var currentUser;
    var headerSettingsButton;
    var headerCastButton;
    var headerSearchButton;
    var enableLibraryNavDrawer = !layoutManager.tv;
    var skinHeader = document.querySelector(".skinHeader");
    var requiresUserRefresh = true;
    var lastOpenTime = new Date().getTime();
    window.LibraryMenu = {
        getTopParentId: getTopParentId,
        onHardwareMenuButtonClick: function () {
            toggleMainDrawer();
        },
        setTabs: function (type, selectedIndex, builder) {
            require(["mainTabsManager"], function (mainTabsManager) {
                if (type) {
                    mainTabsManager.setTabs(viewManager.currentView(), selectedIndex, builder, function () {
                        return [];
                    });
                } else {
                    mainTabsManager.setTabs(null);
                }
            });
        },
        setDefaultTitle: function () {
            if (!pageTitleElement) {
                pageTitleElement = document.querySelector(".pageTitle");
            }

            if (pageTitleElement) {
                pageTitleElement.classList.add("pageTitleWithLogo");
                pageTitleElement.classList.add("pageTitleWithDefaultLogo");
                pageTitleElement.style.backgroundImage = null;
                pageTitleElement.innerHTML = "";
            }

            document.title = "Jellyfin";
        },
        setTitle: function (title) {
            if (null == title) {
                return void LibraryMenu.setDefaultTitle();
            }

            if ("-" === title) {
                title = "";
            }

            var html = title;

            if (!pageTitleElement) {
                pageTitleElement = document.querySelector(".pageTitle");
            }

            if (pageTitleElement) {
                pageTitleElement.classList.remove("pageTitleWithLogo");
                pageTitleElement.classList.remove("pageTitleWithDefaultLogo");
                pageTitleElement.style.backgroundImage = null;
                pageTitleElement.innerHTML = html || "";
            }

            document.title = title || "Jellyfin";
        },
        setTransparentMenu: function (transparent) {
            if (transparent) {
                skinHeader.classList.add("semiTransparent");
            } else {
                skinHeader.classList.remove("semiTransparent");
            }
        }
    };
    var currentPageType;
    pageClassOn("pagebeforeshow", "page", function (e) {
        if (!this.classList.contains("withTabs")) {
            LibraryMenu.setTabs(null);
        }
    });
    pageClassOn("pageshow", "page", function (e) {
        var page = this;
        var isDashboardPage = page.classList.contains("type-interior");
        var isLibraryPage = !isDashboardPage && page.classList.contains("libraryPage");
        var apiClient = getCurrentApiClient();

        if (isDashboardPage) {
            if (mainDrawerButton) {
                mainDrawerButton.classList.remove("hide");
            }

            refreshDashboardInfoInDrawer(apiClient);
        } else {
            if (mainDrawerButton) {
                if (enableLibraryNavDrawer) {
                    mainDrawerButton.classList.remove("hide");
                } else {
                    mainDrawerButton.classList.add("hide");
                }
            }

            if ("library" !== currentDrawerType) {
                refreshLibraryDrawer();
            }
        }

        updateMenuForPageType(isDashboardPage, isLibraryPage);

        if (!e.detail.isRestored) {
            window.scrollTo(0, 0);
        }

        updateTitle(page);
        updateBackButton(page);
        updateLibraryNavLinks(page);
    });

    (function () {
        var html = "";
        html += '<div class="flex align-items-center flex-grow headerTop">';
        html += '<div class="headerLeft">';
        html += '<button type="button" is="paper-icon-button-light" class="headerButton headerButtonLeft headerBackButton hide"><i class="md-icon">' + (browser.safari ? "chevron_left" : "&#xE5C4;") + "</i></button>";
        html += '<button type="button" is="paper-icon-button-light" class="headerButton headerHomeButton hide barsMenuButton headerButtonLeft"><i class="md-icon">&#xE88A;</i></button>';
        html += '<button type="button" is="paper-icon-button-light" class="headerButton mainDrawerButton barsMenuButton headerButtonLeft hide"><i class="md-icon">&#xE5D2;</i></button>';
        html += '<h3 class="pageTitle"></h3>';
        html += "</div>";
        html += '<div class="headerRight">';
        html += '<span class="headerSelectedPlayer"></span>';
        html += '<button is="paper-icon-button-light" class="headerCastButton castButton headerButton headerButtonRight hide"><i class="md-icon">&#xE307;</i></button>';
        html += '<button type="button" is="paper-icon-button-light" class="headerButton headerButtonRight headerSearchButton hide"><i class="md-icon">&#xE8B6;</i></button>';
        html += '<button is="paper-icon-button-light" class="headerButton headerButtonRight headerUserButton hide"><i class="md-icon">&#xE7FD;</i></button>';

        if (!layoutManager.mobile) {
            html += '<button is="paper-icon-button-light" class="headerButton headerButtonRight headerSettingsButton hide"><i class="md-icon">&#xE8B8;</i></button>';
        }

        html += "</div>";
        html += "</div>";
        html += '<div class="headerTabs sectionTabs hide">';
        html += "</div>";
        skinHeader.classList.add("skinHeader-withBackground");
        skinHeader.innerHTML = html;
        headerHomeButton = skinHeader.querySelector(".headerHomeButton");
        headerUserButton = skinHeader.querySelector(".headerUserButton");
        headerSettingsButton = skinHeader.querySelector(".headerSettingsButton");
        headerCastButton = skinHeader.querySelector(".headerCastButton");
        headerSearchButton = skinHeader.querySelector(".headerSearchButton");

        if (!browser.chrome) {
            skinHeader.classList.add("skinHeader-blurred");
        }

        lazyLoadViewMenuBarImages();
        bindMenuEvents();
    })();

    events.on(connectionManager, "localusersignedin", function (e, user) {
        currentDrawerType = null;
        currentUser = {
            localUser: user
        };
        loadNavDrawer();
        connectionManager.user(connectionManager.getApiClient(user.ServerId)).then(function (user) {
            currentUser = user;
            updateUserInHeader(user);
        });
    });
    events.on(connectionManager, "localusersignedout", function () {
        currentUser = {};
        updateUserInHeader();
    });
    events.on(playbackManager, "playerchange", updateCastIcon);
    loadNavDrawer();
    return LibraryMenu;
});<|MERGE_RESOLUTION|>--- conflicted
+++ resolved
@@ -178,7 +178,6 @@
         var html = "";
         html += '<div style="height:.5em;"></div>';
         html += '<a is="emby-linkbutton" class="navMenuOption lnkMediaFolder" href="home.html"><i class="md-icon navMenuOptionIcon">&#xE88A;</i><span class="navMenuOptionText">' + globalize.translate("ButtonHome") + "</span></a>";
-<<<<<<< HEAD
         html += '<div class="libraryMenuDownloads">';
         html += '<h3 class="sidebarHeader">';
         html += globalize.translate("sharedcomponents#HeaderMyDownloads");
@@ -190,14 +189,6 @@
         html += "</div>";
         var localUser = user.localUser;
 
-=======
-
-        // libraries are added here
-        html += '<div class="libraryMenuOptions">';
-        html += "</div>";
-
-        var localUser = user.localUser;
->>>>>>> f28b16ce
         if (localUser && localUser.Policy.IsAdministrator) {
             html += '<div class="adminMenuOptions">';
             html += '<h3 class="sidebarHeader">';
@@ -205,7 +196,6 @@
             html += "</h3>";
             html += '<a is="emby-linkbutton" class="navMenuOption lnkMediaFolder lnkManageServer" data-itemid="dashboard" href="dashboard.html"><i class="md-icon navMenuOptionIcon">&#xE8B8;</i><span class="navMenuOptionText">' + globalize.translate("ButtonManageServer") + "</span></a>";
             html += '<a is="emby-linkbutton" class="navMenuOption lnkMediaFolder editorViewMenu" data-itemid="editor" href="edititemmetadata.html"><i class="md-icon navMenuOptionIcon">&#xE2C7;</i><span class="navMenuOptionText">' + globalize.translate("MetadataManager") + "</span></a>";
-<<<<<<< HEAD
             html += "</div>";
         }
 
@@ -227,31 +217,7 @@
 
         html += "</div>";
         navDrawerScrollContainer.innerHTML = html;
-=======
-            html += "</div>"
-        }
-
-        html += '<div class="userMenuOptions">';
-        html += '<h3 class="sidebarHeader">';
-        html += globalize.translate("HeaderUser");
-        html += "</h3>";
-        if (user.localUser) {
-            html += '<a is="emby-linkbutton" class="navMenuOption lnkMediaFolder lnkMySettings" href="mypreferencesmenu.html"><i class="md-icon navMenuOptionIcon">&#xE8B8;</i><span class="navMenuOptionText">' + globalize.translate("ButtonSettings") + "</span></a>";
-        }
-        if (AppInfo.isNativeApp) {
-            html += '<a is="emby-linkbutton" class="navMenuOption lnkMediaFolder" data-itemid="selectserver" href="selectserver.html?showuser=1"><i class="md-icon navMenuOptionIcon">&#xE308;</i><span class="navMenuOptionText">' + globalize.translate("ButtonSelectServer") + "</span></a>";
-        }
-        // null check for local user might not be required
-        if (user.localUser && !user.localUser.EnableAutoLogin) {
-            html += '<a is="emby-linkbutton" class="navMenuOption lnkMediaFolder btnLogout" data-itemid="logout" href="#"><i class="md-icon navMenuOptionIcon">&#xE879;</i><span class="navMenuOptionText">' + globalize.translate("ButtonSignOut") + "</span></a>";
-        }
-        html += "</div>";
-
-        // add buttons to navigation drawer
-        navDrawerScrollContainer.innerHTML = html;
-
-        // bind logout button click to method
->>>>>>> f28b16ce
+
         var btnLogout = navDrawerScrollContainer.querySelector(".btnLogout");
 
         if (btnLogout) {
