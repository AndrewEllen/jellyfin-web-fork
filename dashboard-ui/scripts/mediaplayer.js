(function (document, setTimeout, clearTimeout, screen, localStorage, $, setInterval, window) {

    function mediaPlayer() {

        var self = this;

        var testableVideoElement = document.createElement('video');
        var currentMediaElement;
        var currentProgressInterval;
        var positionSlider;
        var isPositionSliderActive;
        var currentTimeElement;
        var currentItem;
        var volumeSlider;
        var muteButton;
        var unmuteButton;
        var startTimeTicksOffset;
        var curentDurationTicks;
        var canClientSeek;
        var culturesPromise;
        var timeout;
        var idleState = true;

        self.playlist = [];
        var currentPlaylistIndex = 0;

        function updateCanClientSeek(elem) {
            var duration = elem.duration;
            canClientSeek = duration && !isNaN(duration) && duration != Number.POSITIVE_INFINITY && duration != Number.NEGATIVE_INFINITY;
        }

        function requestFullScreen(element) {
            // Supports most browsers and their versions.
            var requestMethod = element.requestFullScreen || element.webkitRequestFullScreen || element.mozRequestFullScreen || element.msRequestFullScreen;

            if (requestMethod) { // Native full screen.
                requestMethod.call(element);
            } else {
                enterFullScreen();
            }
        }

        function enterFullScreen() {
            $(".itemVideo").removeAttr("style").addClass("fullscreenVideo");
        }

        function exitFullScreen() {
            if (document.exitFullscreen) {
                document.exitFullscreen();
            } else if (document.mozExitFullScreen) {
                document.mozExitFullScreen();
            } else if (document.webkitExitFullscreen) {
                document.webkitExitFullscreen();
            }
        }

        function isFullScreen() {
            return document.fullscreenEnabled || document.mozFullscreenEnabled || document.webkitIsFullScreen || document.mozFullScreen ? true : false;
        }

        $(document).on('webkitfullscreenchange mozfullscreenchange fullscreenchange', function () {
            var nowPlayingBar = ('#nowPlayingBar');
            $('.itemVideo').off('mousemove keydown scroll', idleHandler);
            if (isFullScreen()) {
                enterFullScreen();
                idleState = true;
                $('.itemVideo').on('mousemove keydown scroll', idleHandler).trigger('mousemove');
            } else {
                $(".mediaButton,.currentTime,.nowPlayingMediaInfo,.sliderContainer,.barBackground", nowPlayingBar).removeClass("highPosition");
                $('.itemVideo').removeClass('fullscreenVideo');
                repositionPlayer();
            }
        });

        $(window).on("beforeunload", function () {

            var item = currentItem;
            var media = currentMediaElement;

            // Try to report playback stopped before the browser closes
            if (item && media && currentProgressInterval) {

                var endTime = currentMediaElement.currentTime;

                var position = Math.floor(10000000 * endTime) + startTimeTicksOffset;

                ApiClient.reportPlaybackStopped(Dashboard.getCurrentUserId(), currentItem.Id, position);
            }
        }).on("resize", function () {
            repositionPlayer();
        });

        function replaceQueryString(url, param, value) {
            var re = new RegExp("([?|&])" + param + "=.*?(&|$)", "i");
            if (url.match(re))
                return url.replace(re, '$1' + param + "=" + value + '$2');
            else
                return url + '&' + param + "=" + value;
        }

        function updateVolumeButtons(vol) {

            if (vol) {
                muteButton.show();
                unmuteButton.hide();
            } else {
                muteButton.hide();
                unmuteButton.show();
            }
        }

        function getCurrentTicks(mediaElement) {
            return Math.floor(10000000 * (mediaElement || currentMediaElement).currentTime) + startTimeTicksOffset;
        }

        function onPlaybackStopped() {

            $(this).off('ended.playbackstopped');

            currentTimeElement.empty();

            var endTime = this.currentTime;

            clearProgressInterval();

            var position = Math.floor(10000000 * endTime) + startTimeTicksOffset;

            ApiClient.reportPlaybackStopped(Dashboard.getCurrentUserId(), currentItem.Id, position);

            if (currentItem.MediaType == "Video") {
                ApiClient.stopActiveEncodings();
            }
        }

        function playNextAfterEnded() {

            $(this).off('ended.playnext');

            self.nextTrack();
        }

        function startProgressInterval(itemId) {

            clearProgressInterval();

            var intervalTime = ApiClient.isWebSocketOpen() ? 2000 : 20000;

            currentProgressInterval = setInterval(function () {

                if (currentMediaElement) {
                    sendProgressUpdate(itemId);
                }

            }, intervalTime);
        }

        function sendProgressUpdate(itemId) {

            ApiClient.reportPlaybackProgress(Dashboard.getCurrentUserId(), itemId, getCurrentTicks(), currentMediaElement.paused, currentMediaElement.volume == 0);
        }

        function clearProgressInterval() {

            if (currentProgressInterval) {
                clearTimeout(currentProgressInterval);
                currentProgressInterval = null;
            }
        }

        function canPlayWebm() {

            return testableVideoElement.canPlayType('video/webm').replace(/no/, '');
        }

        function getTranscodingExtension() {

            var media = testableVideoElement;

            // safari
            if (media.canPlayType('application/x-mpegURL').replace(/no/, '') ||
                media.canPlayType('application/vnd.apple.mpegURL').replace(/no/, '')) {
                return '.m3u8';
            }

            // Chrome or IE with plugin installed
            if (canPlayWebm() && !$.browser.mozilla) {
                return '.webm';
            }

            return '.mp4';
        }

        function changeStream(ticks, params) {

            var element = currentMediaElement;

            if (canClientSeek && params == null) {

                element.currentTime = ticks / (1000 * 10000);

            } else {

                params = params || {};

                var currentSrc = element.currentSrc;
                currentSrc = replaceQueryString(currentSrc, 'starttimeticks', ticks);

                if (params.AudioStreamIndex != null) {
                    currentSrc = replaceQueryString(currentSrc, 'AudioStreamIndex', params.AudioStreamIndex);
                }
                if (params.SubtitleStreamIndex != null) {
                    currentSrc = replaceQueryString(currentSrc, 'SubtitleStreamIndex', (params.SubtitleStreamIndex == -1 ? '' : params.SubtitleStreamIndex));
                }

                var maxWidth = params.MaxWidth || getParameterByName('MaxWidth', currentSrc);
                var audioStreamIndex = params.AudioStreamIndex == null ? getParameterByName('AudioStreamIndex', currentSrc) : params.AudioStreamIndex;
                var subtitleStreamIndex = params.SubtitleStreamIndex == null ? getParameterByName('SubtitleStreamIndex', currentSrc) : params.SubtitleStreamIndex;
                var videoBitrate = parseInt(getParameterByName('VideoBitrate', currentSrc) || '0');
                var audioBitrate = parseInt(getParameterByName('AudioBitrate', currentSrc) || '0');
                var bitrate = params.Bitrate || (videoBitrate + audioBitrate);

                var transcodingExtension = getTranscodingExtension();

                var finalParams = getFinalVideoParams(currentItem, maxWidth, bitrate, audioStreamIndex, subtitleStreamIndex, transcodingExtension);
                currentSrc = replaceQueryString(currentSrc, 'MaxWidth', finalParams.maxWidth);
                currentSrc = replaceQueryString(currentSrc, 'VideoBitrate', finalParams.videoBitrate);
                currentSrc = replaceQueryString(currentSrc, 'AudioBitrate', finalParams.audioBitrate);
                currentSrc = replaceQueryString(currentSrc, 'Static', finalParams.isStatic);

                if (finalParams.isStatic) {
                    currentSrc = currentSrc.replace('.webm', '.mp4').replace('.m3u8', '.mp4');
                } else {
                    currentSrc = currentSrc.replace('.mp4', transcodingExtension);
                }

                clearProgressInterval();

                $(element).off('ended.playbackstopped').off('ended.playnext').on("play.onceafterseek", function () {

                    updateCanClientSeek(this);

                    $(this).off('play.onceafterseek').on('ended.playbackstopped', onPlaybackStopped).on('ended.playnext', playNextAfterEnded);

                    startProgressInterval(currentItem.Id);
                    sendProgressUpdate(currentItem.Id);

                });

                ApiClient.stopActiveEncodings().done(function () {

                    startTimeTicksOffset = ticks;
                    element.src = currentSrc;
                });
            }
        }

        function onPositionSliderChange() {

            isPositionSliderActive = false;

            var newPercent = parseInt(this.value);

            var newPositionTicks = (newPercent / 100) * currentItem.RunTimeTicks;

            changeStream(Math.floor(newPositionTicks));
        }

        $(function () {

            muteButton = $('#muteButton');
            unmuteButton = $('#unmuteButton');

            currentTimeElement = $('.currentTime');

            volumeSlider = $('.volumeSlider').on('slidestop', function () {

                var vol = this.value;

                updateVolumeButtons(vol);
                currentMediaElement.volume = vol;
            });

            positionSlider = $(".positionSlider").on('slidestart', function () {

                isPositionSliderActive = true;

            }).on('slidestop', onPositionSliderChange);

            $('#chaptersFlyout').on('click', '.mediaFlyoutOption', function () {

                var ticks = parseInt(this.getAttribute('data-positionticks'));

                changeStream(ticks);

                hideFlyout($('#chaptersFlyout'));
            });

            $('#audioTracksFlyout').on('click', '.mediaFlyoutOption', function () {

                if (!$(this).hasClass('selectedMediaFlyoutOption')) {
                    var index = parseInt(this.getAttribute('data-index'));

                    changeStream(getCurrentTicks(), { AudioStreamIndex: index });
                }

                hideFlyout($('#audioTracksFlyout'));
            });

            $('#subtitleFlyout').on('click', '.mediaFlyoutOption', function () {

                if (!$(this).hasClass('selectedMediaFlyoutOption')) {
                    var index = parseInt(this.getAttribute('data-index'));

                    changeStream(getCurrentTicks(), { SubtitleStreamIndex: index });
                }

                hideFlyout($('#subtitleFlyout'));
            });

            $('#qualityFlyout').on('click', '.mediaFlyoutOption', function () {

                if (!$(this).hasClass('selectedMediaFlyoutOption')) {

                    var maxWidth = parseInt(this.getAttribute('data-maxwidth'));
                    var bitrate = parseInt(this.getAttribute('data-bitrate'));

                    localStorage.setItem('preferredVideoBitrate', bitrate);

                    changeStream(getCurrentTicks(), {

                        MaxWidth: maxWidth,
                        Bitrate: bitrate
                    });
                }

                hideFlyout($('#qualityFlyout'));
            });
        });

        function endsWith(text, pattern) {

            text = text.toLowerCase();
            pattern = pattern.toLowerCase();

            var d = text.length - pattern.length;
            return d >= 0 && text.lastIndexOf(pattern) === d;
        }

        function setCurrentTime(ticks, item, updateSlider) {

            // Convert to ticks
            ticks = Math.floor(ticks);

            var timeText = Dashboard.getDisplayTime(ticks);

            if (curentDurationTicks) {

                timeText += " / " + Dashboard.getDisplayTime(curentDurationTicks);

                if (updateSlider) {
                    var percent = ticks / curentDurationTicks;
                    percent *= 100;

                    positionSlider.val(percent).slider('enable').slider('refresh');
                }
            } else {
                positionSlider.slider('disable').slider('refresh');
            }

            currentTimeElement.html(timeText);
        }

        function playAudio(item, startPositionTicks) {

            startPositionTicks = startPositionTicks || 0;

            var baseParams = {
                audioChannels: 2,
                audioBitrate: 128000,
                StartTimeTicks: startPositionTicks
            };

            var mp3Url = ApiClient.getUrl('Audio/' + item.Id + '/stream.mp3', $.extend({}, baseParams, {
                audioCodec: 'mp3'
            }));

            var aacUrl = ApiClient.getUrl('Audio/' + item.Id + '/stream.aac', $.extend({}, baseParams, {
                audioCodec: 'aac'
            }));

            var webmUrl = ApiClient.getUrl('Audio/' + item.Id + '/stream.webm', $.extend({}, baseParams, {
                audioCodec: 'Vorbis'
            }));

            var mediaStreams = item.MediaStreams || [];

            var isStatic = false;
            var seekParam = isStatic && startPositionTicks ? '#t=' + (startPositionTicks / 10000000) : '';

            for (var i = 0, length = mediaStreams.length; i < length; i++) {

                var stream = mediaStreams[i];

                if (stream.Type == "Audio") {

                    // Stream statically when possible
                    if (endsWith(item.Path, ".aac") && stream.BitRate <= 256000) {
                        aacUrl += "&static=true" + seekParam;
                        isStatic = true;
                    }
                    else if (endsWith(item.Path, ".mp3") && stream.BitRate <= 256000) {
                        mp3Url += "&static=true" + seekParam;
                        isStatic = true;
                    }
                    break;
                }
            }

            startTimeTicksOffset = isStatic ? 0 : startPositionTicks;

            var html = '';

            var requiresControls = $.browser.android || ($.browser.webkit && !$.browser.chrome);

            // Can't autoplay in these browsers so we need to use the full controls
            if (requiresControls) {
                html += '<audio preload="auto" autoplay controls>';
            } else {
                html += '<audio preload="auto" style="display:none;" autoplay>';
            }
            html += '<source type="audio/mpeg" src="' + mp3Url + '" />';
            html += '<source type="audio/aac" src="' + aacUrl + '" />';
            html += '<source type="audio/webm" src="' + webmUrl + '" />';
            html += '</audio';

            var nowPlayingBar = $('#nowPlayingBar').show();
            //show stop button
            $('#stopButton', nowPlayingBar).show();
            $('#playButton', nowPlayingBar).hide();
            $('#pauseButton', nowPlayingBar).show();
            $('#fullscreenButton', nowPlayingBar).hide();

            $('#previousTrackButton', nowPlayingBar).show();
            $('#nextTrackButton', nowPlayingBar).show();
            $('#playlistButton', nowPlayingBar).show();

            $('#qualityButton', nowPlayingBar).hide();
            $('#audioTracksButton', nowPlayingBar).hide();
            $('#subtitleButton', nowPlayingBar).hide();
            $('#chaptersButton', nowPlayingBar).hide();

            $('#mediaElement', nowPlayingBar).html(html);
            var audioElement = $("audio", nowPlayingBar);

            var initialVolume = localStorage.getItem("volume") || 0.5;

            audioElement.each(function () {
                this.volume = initialVolume;
            });

            volumeSlider.val(initialVolume).slider('refresh');
            updateVolumeButtons(initialVolume);

            audioElement.on("volumechange", function () {

                var vol = this.volume;

                localStorage.setItem("volume", vol);

                updateVolumeButtons(vol);

            }).on("play.once", function () {

                if (!requiresControls) {
                    audioElement.hide();
                }

                updateCanClientSeek(this);

                audioElement.off("play.once");

                ApiClient.reportPlaybackStart(Dashboard.getCurrentUserId(), item.Id, true, item.MediaType);

                startProgressInterval(item.Id);

            }).on("pause", function () {

                $('#playButton', nowPlayingBar).show();
                $('#pauseButton', nowPlayingBar).hide();

            }).on("playing", function () {

                $('#playButton', nowPlayingBar).hide();
                $('#pauseButton', nowPlayingBar).show();

            }).on("timeupdate", function () {

                if (!isPositionSliderActive) {

                    setCurrentTime(getCurrentTicks(this), item, true);
                }

            }).on("ended.playbackstopped", onPlaybackStopped).on('ended.playnext', playNextAfterEnded);

            currentItem = item;
            curentDurationTicks = item.RunTimeTicks;

            return audioElement[0];
        }

        function canPlayVideoDirect(item, videoStream, audioStream, subtitleStream, maxWidth, bitrate) {

            if (item.VideoType != "VideoFile" || item.LocationType != "FileSystem") {
                console.log('Transcoding because the content is not a video file');
                return false;
            }

            if ((videoStream.Codec || '').toLowerCase().indexOf('h264') == -1) {
                console.log('Transcoding because the content is not h264');
                return false;
            }

            if (audioStream && !canPlayAudioStreamDirect(audioStream)) {
                console.log('Transcoding because the audio cant be played directly.');
                return false;
            }

            if (subtitleStream) {
                console.log('Transcoding because subtitles are required');
                return false;
            }

            if (!videoStream.Width || videoStream.Width > maxWidth) {
                console.log('Transcoding because resolution is too high');
                return false;
            }

            var videoBitrate = videoStream.BitRate || 0;
            var audioBitrate = audioStream ? audioStream.BitRate || 0 : null;

            if ((videoBitrate + audioBitrate) > bitrate) {
                console.log('Transcoding because bitrate is too high');
                return false;
            }

            var extension = item.Path.substring(item.Path.lastIndexOf('.') + 1).toLowerCase();

            if (extension == 'm4v') {
                return $.browser.chrome;
            }

            return extension.toLowerCase() == 'mp4';
        }

        function canPlayAudioStreamDirect(audioStream) {

            var audioCodec = (audioStream.Codec || '').toLowerCase().replace('-', '');

            if (audioCodec.indexOf('aac') == -1 &&
                audioCodec.indexOf('mp3') == -1 &&
                audioCodec.indexOf('mpeg') == -1) {

                return false;
            }

            if (audioStream.Channels == null) {
                return false;
            }

            // IE won't play at all if more than two channels
            if (audioStream.Channels > 2 && $.browser.msie) {
                return false;
            }

            return true;
        }

        function getVideoQualityOptions(item) {

            var videoStream = (item.MediaStreams || []).filter(function (stream) {
                return stream.Type == "Video";
            })[0];

            var bitrateSetting = parseInt(localStorage.getItem('preferredVideoBitrate') || '') || 1500000;

            var maxAllowedWidth = Math.max(screen.height, screen.width);

            var options = [];

            // We have media info
            if (videoStream && videoStream.Width) {

                maxAllowedWidth = videoStream.Width;
            }

            // Some 1080- videos are reported as 1912?
            if (maxAllowedWidth >= 1910) {
                options.push({ name: '1080p - 20Mbps', maxWidth: 1920, bitrate: 20000000 });
                options.push({ name: '1080p - 15Mbps', maxWidth: 1920, bitrate: 15000000 });
                options.push({ name: '1080p - 10Mbps', maxWidth: 1920, bitrate: 10000000 });
                options.push({ name: '1080p - 8Mbps', maxWidth: 1920, bitrate: 8000000 });
                options.push({ name: '1080p - 6Mbps', maxWidth: 1920, bitrate: 6000000 });
                options.push({ name: '1080p - 5Mbps', maxWidth: 1920, bitrate: 5000000 });
            }
            else if (maxAllowedWidth >= 1270) {
                options.push({ name: '720p - 10Mbps', maxWidth: 1280, bitrate: 10000000 });
                options.push({ name: '720p - 8Mbps', maxWidth: 1280, bitrate: 8000000 });
                options.push({ name: '720p - 6Mbps', maxWidth: 1280, bitrate: 6000000 });
                options.push({ name: '720p - 5Mbps', maxWidth: 1280, bitrate: 5000000 });
            }
            else if (maxAllowedWidth >= 470) {
                options.push({ name: '480p - 4Mbps', maxWidth: 720, bitrate: 4000000 });
                options.push({ name: '480p - 3.5Mbps', maxWidth: 720, bitrate: 3500000 });
                options.push({ name: '480p - 3Mbps', maxWidth: 720, bitrate: 3000000 });
                options.push({ name: '480p - 2.5Mbps', maxWidth: 720, bitrate: 2500000 });
                options.push({ name: '480p - 2Mbps', maxWidth: 720, bitrate: 2000000 });
                options.push({ name: '480p - 1.5Mbps', maxWidth: 720, bitrate: 1500000 });
            }

            if (maxAllowedWidth >= 1270) {
                options.push({ name: '720p - 4Mbps', maxWidth: 1280, bitrate: 4000000 });
                options.push({ name: '720p - 3Mbps', maxWidth: 1280, bitrate: 3000000 });
                options.push({ name: '720p - 2Mbps', maxWidth: 1280, bitrate: 2000000 });
                options.push({ name: '720p - 1.5Mbps', maxWidth: 1280, bitrate: 1500000 });
            }

            options.push({ name: '480p - 1.0Mbps', maxWidth: 720, bitrate: 1000000 });
            options.push({ name: '480p - 720 kbps', maxWidth: 720, bitrate: 700000 });
            options.push({ name: '480p - 420 kbps', maxWidth: 720, bitrate: 420000 });
            options.push({ name: '360p', maxWidth: 640, bitrate: 400000 });
            options.push({ name: '240p', maxWidth: 426, bitrate: 320000 });

            var i, length, option;
            var selectedIndex = -1;
            for (i = 0, length = options.length; i < length; i++) {

                option = options[i];

                if (selectedIndex == -1 && option.bitrate <= bitrateSetting) {
                    selectedIndex = i;
                }
            }

            if (selectedIndex == -1) {

                selectedIndex = options.length - 1;
            }

            options[selectedIndex].selected = true;

            return options;
        }

        function getFinalVideoParams(item, maxWidth, bitrate, audioStreamIndex, subtitleStreamIndex, transcodingExtension) {

            var videoStream = (item.MediaStreams || []).filter(function (stream) {
                return stream.Type === "Video";
            })[0];

            var audioStream = (item.MediaStreams || []).filter(function (stream) {
                return stream.Index === audioStreamIndex;
            })[0];

            var subtitleStream = (item.MediaStreams || []).filter(function (stream) {
                return stream.Index === subtitleStreamIndex;
            })[0];

            var canPlayDirect = canPlayVideoDirect(item, videoStream, audioStream, subtitleStream, maxWidth, bitrate);

            var audioBitrate = bitrate >= 700000 ? 128000 : 64000;

            var videoBitrate = bitrate - audioBitrate;

            return {

                isStatic: canPlayDirect,
                maxWidth: maxWidth,
                audioCodec: transcodingExtension == '.webm' ? 'vorbis' : 'aac',
                videoCodec: transcodingExtension == '.webm' ? 'vpx' : 'h264',
                audioBitrate: audioBitrate,
                videoBitrate: videoBitrate
            };
        }

        function playVideo(item, startPosition, user) {

            var mediaStreams = item.MediaStreams || [];

            var baseParams = {
                audioChannels: 2,
                StartTimeTicks: startPosition || 0,
                SubtitleStreamIndex: getInitialSubtitleStreamIndex(mediaStreams, user),
                AudioStreamIndex: getInitialAudioStreamIndex(mediaStreams, user),
                deviceId: ApiClient.deviceId(),
                Static: false
            };

            var mp4Quality = getVideoQualityOptions(item).filter(function (opt) {
                return opt.selected;
            })[0];
            mp4Quality = $.extend(mp4Quality, getFinalVideoParams(item, mp4Quality.maxWidth, mp4Quality.bitrate, baseParams.AudioStreamIndex, baseParams.SubtitleStreamIndex, '.mp4'));

            var webmQuality = getVideoQualityOptions(item).filter(function (opt) {
                return opt.selected;
            })[0];
            webmQuality = $.extend(webmQuality, getFinalVideoParams(item, webmQuality.maxWidth, webmQuality.bitrate, baseParams.AudioStreamIndex, baseParams.SubtitleStreamIndex, '.webm'));

            var m3U8Quality = getVideoQualityOptions(item).filter(function (opt) {
                return opt.selected;
            })[0];
            m3U8Quality = $.extend(m3U8Quality, getFinalVideoParams(item, mp4Quality.maxWidth, mp4Quality.bitrate, baseParams.AudioStreamIndex, baseParams.SubtitleStreamIndex, '.mp4'));

            // Webm must be ahead of mp4 due to the issue of mp4 playing too fast in chrome
            var prioritizeWebmOverH264 = $.browser.chrome || $.browser.msie;

            var isStatic = mp4Quality.isStatic;

            startTimeTicksOffset = isStatic ? 0 : startPosition || 0;

            var seekParam = isStatic && startPosition ? '#t=' + (startPosition / 10000000) : '';

            var mp4VideoUrl = ApiClient.getUrl('Videos/' + item.Id + '/stream.mp4', $.extend({}, baseParams, {
                profile: 'baseline',
                level: 3,
                Static: isStatic,
                maxWidth: mp4Quality.maxWidth,
                videoBitrate: mp4Quality.videoBitrate,
                audioBitrate: mp4Quality.audioBitrate,
                VideoCodec: mp4Quality.videoCodec,
                AudioCodec: mp4Quality.audioCodec

            })) + seekParam;

            var webmVideoUrl = ApiClient.getUrl('Videos/' + item.Id + '/stream.webm', $.extend({}, baseParams, {

                VideoCodec: 'vpx',
                AudioCodec: 'Vorbis',
                maxWidth: webmQuality.maxWidth,
                videoBitrate: webmQuality.videoBitrate,
                audioBitrate: webmQuality.audioBitrate

            })) + seekParam;

            var hlsVideoUrl = ApiClient.getUrl('Videos/' + item.Id + '/stream.m3u8', $.extend({}, baseParams, {
                profile: 'baseline',
                level: 3,
                timeStampOffsetMs: 0,
                maxWidth: m3U8Quality.maxWidth,
                videoBitrate: m3U8Quality.videoBitrate,
                audioBitrate: m3U8Quality.audioBitrate,
                VideoCodec: m3U8Quality.videoCodec,
                AudioCodec: m3U8Quality.audioCodec

            })) + seekParam;

            var html = '';

            var requiresControls = $.browser.msie || $.browser.android || ($.browser.webkit && !$.browser.chrome);

            // Can't autoplay in these browsers so we need to use the full controls
            if (requiresControls) {
                html += '<video class="itemVideo" autoplay controls preload="none">';
            } else {
                html += '<video class="itemVideo" autoplay preload="none">';
            }

            if (!isStatic) {
                // HLS must be at the top for safari
                html += '<source type="application/x-mpegURL" src="' + hlsVideoUrl + '" />';
            }

            if (prioritizeWebmOverH264 && !isStatic) {

                html += '<source type="video/webm" src="' + webmVideoUrl + '" />';
            }

            html += '<source type="video/mp4" src="' + mp4VideoUrl + '" />';

            if (!prioritizeWebmOverH264 && !isStatic) {

                html += '<source type="video/webm" src="' + webmVideoUrl + '" />';
            }

            html += '</video';

            var nowPlayingBar = $('#nowPlayingBar').show();
            //show stop button
            $('#stopButton', nowPlayingBar).show();
            $('#playButton', nowPlayingBar).hide();
            $('#pauseButton', nowPlayingBar).show();
            $('#playlistButton', nowPlayingBar).hide();
            $('#previousTrackButton', nowPlayingBar).hide();
            $('#nextTrackButton', nowPlayingBar).hide();
            $('#mediaElement', nowPlayingBar).html(html);

            $('#qualityButton', nowPlayingBar).show();

            if (mediaStreams.filter(function (i) {
                return i.Type == "Audio";
            }).length) {
                $('#audioTracksButton', nowPlayingBar).show();
            } else {
                $('#audioTracksButton', nowPlayingBar).hide();
            }

            if (mediaStreams.filter(function (i) {
                return i.Type == "Subtitle";
            }).length) {
                $('#subtitleButton', nowPlayingBar).show();
            } else {
                $('#subtitleButton', nowPlayingBar).hide();
            }

            if (item.Chapters && item.Chapters.length) {
                $('#chaptersButton', nowPlayingBar).show();
            } else {
                $('#chaptersButton', nowPlayingBar).hide();
            }

            if (requiresControls) {
                $('#fullscreenButton', nowPlayingBar).hide();
            } else {
                $('#fullscreenButton', nowPlayingBar).show();
            }

<<<<<<< HEAD
            if (isFullScreen() == false) {
                repositionPlayer();
            }

            var channelsButton = $('#channelsButton', nowPlayingBar).hide();

=======
>>>>>>> f57cde89
            var videoElement = $("video", nowPlayingBar);

            var initialVolume = localStorage.getItem("volume") || 0.5;

            videoElement.each(function () {
                this.volume = initialVolume;
            });

            volumeSlider.val(initialVolume).slider('refresh');
            updateVolumeButtons(initialVolume);

            videoElement.on("volumechange", function () {

                var vol = this.volume;

                localStorage.setItem("volume", vol);

                updateVolumeButtons(vol);

            }).on("play.once", function () {

                updateCanClientSeek(this);

                videoElement.off("play.once");

                ApiClient.reportPlaybackStart(Dashboard.getCurrentUserId(), item.Id, true, item.MediaType);

                startProgressInterval(item.Id);

            }).on("pause", function () {

                $('#playButton', nowPlayingBar).show();
                $('#pauseButton', nowPlayingBar).hide();

            }).on("playing", function () {

                $('#playButton', nowPlayingBar).hide();
                $('#pauseButton', nowPlayingBar).show();

            }).on("timeupdate", function () {

                if (!isPositionSliderActive) {

                    setCurrentTime(getCurrentTicks(this), item, true);
                }

            }).on("error", function () {

                var errorCode = this.error ? this.error.code : '';
                console.log('Html5 Video error code: ' + errorCode);

                var errorMsg = 'There was an error playing the video.';

                if (item.Type == "Channel") {
                    errorMsg += " Please ensure there is an open tuner availalble.";
                }

                Dashboard.alert({
                    title: 'Video Error',
                    message: errorMsg
                });

            }).on("ended.playbackstopped", onPlaybackStopped)
                .on('ended.playnext', playNextAfterEnded);

            currentItem = item;
            curentDurationTicks = item.RunTimeTicks;

            return videoElement[0];
        };

        function getInitialAudioStreamIndex(mediaStreams, user) {

            // Find all audio streams with at least one channel
            var audioStreams = mediaStreams.filter(function (stream) {
                return stream.Type == "Audio" && stream.Channels;
            });

            if (user.Configuration.AudioLanguagePreference) {

                for (var i = 0, length = audioStreams.length; i < length; i++) {
                    var mediaStream = audioStreams[i];

                    if (mediaStream.Language == user.Configuration.AudioLanguagePreference) {
                        return mediaStream.Index;
                    }

                }
            }

            // Just use the first audio stream
            return audioStreams.length ? audioStreams[0].Index : null;
        }

        function getInitialSubtitleStreamIndex(mediaStreams, user) {

            var i, length, mediaStream;

            // Find the first forced subtitle stream
            for (i = 0, length = mediaStreams.length; i < length; i++) {
                mediaStream = mediaStreams[i];

                if (mediaStream.Type == "Subtitle" && mediaStream.IsForced) {
                    return mediaStream.Index;
                }

            }

            // If none then look at user configuration
            if (user.Configuration.SubtitleLanguagePreference) {

                for (i = 0, length = mediaStreams.length; i < length; i++) {
                    mediaStream = mediaStreams[i];

                    if (mediaStream.Type == "Subtitle" && mediaStream.Language == user.Configuration.SubtitleLanguagePreference) {

                        if (user.Configuration.UseForcedSubtitlesOnly) {

                            if (mediaStream.IsForced) {
                                return mediaStream.Index;
                            }

                        } else {
                            return mediaStream.Index;
                        }
                    }

                }
            }

            return null;
        }

        function idleHandler() {
            var nowPlayingBar = $("#nowPlayingBar");
            if (timeout) {
                window.clearTimeout(timeout);
            }
            if (idleState == true) {
                $(".mediaButton,.currentTime,.nowPlayingMediaInfo,.sliderContainer,.barBackground", nowPlayingBar).addClass("highPosition");
            }
            idleState = false;
            timeout = window.setTimeout(function () {
                idleState = true;
                $(".mediaButton,.currentTime,.nowPlayingMediaInfo,.sliderContainer,.barBackground", nowPlayingBar).removeClass("highPosition");
            }, 4000);
        }

        self.canPlay = function (item, user) {

            if (item.PlayAccess != 'Full') {
                return false;
            }

            if (item.LocationType == "Virtual" || item.IsPlaceHolder) {
                return false;
            }
            if (item.Type == "MusicAlbum" || item.Type == "MusicArtist" || item.Type == "MusicGenre") {
                return true;
            }

            if (item.GameSystem == "Nintendo" && item.MediaType == "Game" && item.ProviderIds.NesBox && item.ProviderIds.NesBoxRom) {
                return true;
            }

            if (item.GameSystem == "Super Nintendo" && item.MediaType == "Game" && item.ProviderIds.NesBox && item.ProviderIds.NesBoxRom) {
                return true;
            }

            return self.canPlayMediaType(item.MediaType);
        };

        self.getPlayUrl = function (item) {


            if (item.GameSystem == "Nintendo" && item.MediaType == "Game" && item.ProviderIds.NesBox && item.ProviderIds.NesBoxRom) {

                return "http://nesbox.com/game/" + item.ProviderIds.NesBox + '/rom/' + item.ProviderIds.NesBoxRom;
            }

            if (item.GameSystem == "Super Nintendo" && item.MediaType == "Game" && item.ProviderIds.NesBox && item.ProviderIds.NesBoxRom) {

                return "http://snesbox.com/game/" + item.ProviderIds.NesBox + '/rom/' + item.ProviderIds.NesBoxRom;
            }

            return null;
        };

        self.canPlayMediaType = function (mediaType) {

            if (mediaType === "Video") {
                return true;
            }

            if (mediaType === "Audio") {
                return true;
            }

            return false;
        };

        self.play = function (items, startPosition) {

            Dashboard.getCurrentUser().done(function (user) {

                var item = items[0];

                var videoType = (item.VideoType || "").toLowerCase();

                var expirementalText = "This feature is experimental. It may not work at all with some titles. Do you wish to continue?";

                if (videoType == "dvd") {

                    self.playWithWarning(items, startPosition, user, "dvdstreamconfirmed", "Dvd Folder Streaming", expirementalText);
                    return;
                }
                else if (videoType == "bluray") {

                    self.playWithWarning(items, startPosition, user, "bluraystreamconfirmed", "Blu-ray Folder Streaming", expirementalText);
                    return;
                }
                else if (videoType == "iso") {

                    var isoType = (item.IsoType || "").toLowerCase();

                    if (isoType == "dvd") {

                        self.playWithWarning(items, startPosition, user, "dvdisostreamconfirmed", "Dvd Iso Streaming", expirementalText);
                        return;
                    }
                    else if (isoType == "bluray") {

                        self.playWithWarning(items, startPosition, user, "blurayisostreamconfirmed", "Blu-ray Iso Streaming", expirementalText);
                        return;
                    }
                }

                self.playInternal(items[0], startPosition, user);
                self.onPlaybackStarted(items);
            });
        };

        self.playWithWarning = function (items, startPosition, user, localStorageKeyName, header, text) {

            // Increment this version when changes are made and we want users to see the prompts again
            var warningVersion = "2";
            localStorageKeyName += new Date().getMonth() + warningVersion;

            if (localStorage.getItem(localStorageKeyName) == "1") {

                self.playInternal(items[0], startPosition, user);

                self.onPlaybackStarted(items);

                return;
            }

            Dashboard.confirm(text, header, function (result) {

                if (result) {

                    localStorage.setItem(localStorageKeyName, "1");

                    self.playInternal(items[0], startPosition, user);

                    self.onPlaybackStarted(items);
                }

            });

        };

        self.onPlaybackStarted = function (items) {

            self.playlist = items;
            currentPlaylistIndex = 0;
        };

        self.playInternal = function (item, startPosition, user) {

            if (item == null) {
                throw new Error("item cannot be null");
            }

            if (self.isPlaying()) {
                self.stop();
            }

            var mediaElement;

            if (item.MediaType === "Video") {

                mediaElement = playVideo(item, startPosition, user);
            } else if (item.MediaType === "Audio") {

                mediaElement = playAudio(item, startPosition);
            } else {
                throw new Error("Unrecognized media type");
            }

            currentMediaElement = mediaElement;

            var nowPlayingBar = $('#nowPlayingBar').show();

            //display image and title
            var imageTags = item.ImageTags || {};
            var html = '';

            var url = "";

            if (imageTags.Primary) {

                url = ApiClient.getImageUrl(item.Id, {
                    type: "Primary",
                    height: 80,
                    tag: item.ImageTags.Primary
                });
            }
            else if (item.BackdropImageTags && item.BackdropImageTags.length) {

                url = ApiClient.getImageUrl(item.Id, {
                    type: "Backdrop",
                    height: 80,
                    tag: item.BackdropImageTags[0]
                });
            } else if (imageTags.Thumb) {

                url = ApiClient.getImageUrl(item.Id, {
                    type: "Thumb",
                    height: 80,
                    tag: item.ImageTags.Thumb
                });

            }
            else if (item.Type == "Channel" || item.Type == "Recording") {
                url = "css/images/items/detail/tv.png";
            }
            else if (item.MediaType == "Audio") {
                url = "css/images/items/detail/audio.png";
            }
            else {
                url = "css/images/items/detail/video.png";
            }

            var name = item.Name;
            var seriesName = '';

            // Channel number
            if (item.Number) {
                name = item.Number + ' ' + name;
            }
            if (item.IndexNumber != null) {
                name = item.IndexNumber + " - " + name;
            }
            if (item.ParentIndexNumber != null) {
                name = item.ParentIndexNumber + "." + name;
            }
            if (item.SeriesName || item.Album || item.ProductionYear) {
                seriesName = item.SeriesName || item.Album || item.ProductionYear;
            }
            if (item.CurrentProgram) {
                seriesName = item.CurrentProgram.Name;
            }

            var href = LibraryBrowser.getHref(item.CurrentProgram || item);

            html += "<div><a href='" + href + "'><img class='nowPlayingBarImage ' alt='' title='' src='" + url + "' style='height:40px;display:inline-block;' /></a></div>";

            if (item.SeriesName || item.Album || item.CurrentProgram) {
                html += '<div class="nowPlayingText">' + seriesName + '<br/>' + name + '</div>';
            } else {
                html += '<div class="nowPlayingText">' + name + '<br/>' + seriesName + '</div>';
            }

            $('.nowPlayingMediaInfo', nowPlayingBar).html(html);
        };

        var getItemFields = "MediaStreams,Chapters,Path";

        self.getItemsForPlayback = function (query) {

            var userId = Dashboard.getCurrentUserId();

            query.Limit = query.Limit || 100;
            query.Fields = getItemFields;

            return ApiClient.getItems(userId, query);
        };

        self.playById = function (id, startPositionTicks) {

            ApiClient.getItem(Dashboard.getCurrentUserId(), id).done(function (item) {

                if (item.IsFolder) {

                    self.getItemsForPlayback({

                        ParentId: id,
                        Recursive: true,
                        SortBy: "SortName"

                    }).done(function (result) {

                        self.play(result.Items, startPositionTicks);

                    });

                } else {
                    self.play([item], startPositionTicks);
                }

            });

        };

        self.playInstantMixFromSong = function (id) {

            ApiClient.getInstantMixFromSong(id, {

                UserId: Dashboard.getCurrentUserId(),
                Fields: getItemFields,
                Limit: 50

            }).done(function (result) {

                self.play(result.Items);
            });

        };

        self.playInstantMixFromAlbum = function (id) {

            ApiClient.getInstantMixFromAlbum(id, {

                UserId: Dashboard.getCurrentUserId(),
                Fields: getItemFields,
                Limit: 50

            }).done(function (result) {

                self.play(result.Items);
            });

        };

        self.playInstantMixFromArtist = function (name) {

            ApiClient.getInstantMixFromArtist(name, {

                UserId: Dashboard.getCurrentUserId(),
                Fields: getItemFields,
                Limit: 50

            }).done(function (result) {

                self.play(result.Items);
            });

        };

        self.playInstantMixFromMusicGenre = function (name) {

            ApiClient.getInstantMixFromMusicGenre(name, {

                UserId: Dashboard.getCurrentUserId(),
                Fields: getItemFields,
                Limit: 50

            }).done(function (result) {

                self.play(result.Items);
            });

        };

        self.playArtist = function (artist) {

            self.getItemsForPlayback({

                Artists: artist,
                Recursive: true,
                SortBy: "Album,SortName",
                IncludeItemTypes: "Audio"

            }).done(function (result) {

                self.play(result.Items);

            });

        };

        self.shuffleArtist = function (artist) {

            self.getItemsForPlayback({

                Artists: artist,
                Recursive: true,
                SortBy: "Random",
                IncludeItemTypes: "Audio"

            }).done(function (result) {

                self.play(result.Items);

            });

        };

        self.shuffleMusicGenre = function (genre) {

            self.getItemsForPlayback({

                Genres: genre,
                Recursive: true,
                SortBy: "Random",
                IncludeItemTypes: "Audio"

            }).done(function (result) {

                self.play(result.Items);

            });

        };

        self.shuffleFolder = function (id) {

            self.getItemsForPlayback({

                ParentId: id,
                Recursive: true,
                SortBy: "Random"

            }).done(function (result) {

                self.play(result.Items);

            });

        };

        self.toggleFullscreen = function () {
            if (isFullScreen()) {
                if (document.cancelFullScreen) { document.cancelFullScreen(); }
                else if (document.mozCancelFullScreen) { document.mozCancelFullScreen(); }
                else if (document.webkitCancelFullScreen) {
                    document.webkitCancelFullScreen();
                } else {
                    $('.itemVideo').removeClass('fullscreenVideo');
                    repositionPlayer();
                }
            } else {
                requestFullScreen(document.body);
            }
        };

        self.removeFromPlaylist = function (index) {

            self.playlist.remove(index);

        };

        // Gets or sets the current playlist index
        self.currentPlaylistIndex = function (i) {

            if (i == null) {
                return currentPlaylistIndex;
            }

            var newItem = self.playlist[i];

            Dashboard.getCurrentUser().done(function (user) {

                self.playInternal(newItem, 0, user);
                currentPlaylistIndex = i;
            });
        };

        self.nextTrack = function () {

            var newIndex = currentPlaylistIndex + 1;
            var newItem = self.playlist[newIndex];

            if (newItem) {
                Dashboard.getCurrentUser().done(function (user) {

                    self.playInternal(newItem, 0, user);
                    currentPlaylistIndex = newIndex;
                });
            }
        };

        self.previousTrack = function () {
            var newIndex = currentPlaylistIndex - 1;
            if (newIndex >= 0) {
                var newItem = self.playlist[newIndex];

                if (newItem) {
                    Dashboard.getCurrentUser().done(function (user) {

                        self.playInternal(newItem, 0, user);
                        currentPlaylistIndex = newIndex;
                    });
                }
            }
        };

        self.queueItemsNext = function (items) {

            var insertIndex = 1;

            for (var i = 0, length = items.length; i < length; i++) {

                self.playlist.splice(insertIndex, 0, items[i]);

                insertIndex++;
            }
        };

        self.queueItems = function (items) {

            for (var i = 0, length = items.length; i < length; i++) {

                self.playlist.push(items[i]);
            }
        };

        self.queue = function (id) {

            if (!currentMediaElement) {
                self.playById(id);
                return;
            }

            ApiClient.getItem(Dashboard.getCurrentUserId(), id).done(function (item) {

                if (item.IsFolder) {

                    self.getItemsForPlayback({

                        ParentId: id,
                        Recursive: true,
                        SortBy: "SortName"

                    }).done(function (result) {

                        self.queueItems(result.Items);

                    });

                } else {
                    self.queueItems([item]);
                }

            });
        };

        self.queueArtist = function (artist) {

            self.getItemsForPlayback({

                Artists: artist,
                Recursive: true,
                SortBy: "Album,SortName",
                IncludeItemTypes: "Audio"

            }).done(function (result) {

                self.queueItems(result.Items);

            });

        };

        self.pause = function () {
            currentMediaElement.pause();
        };

        self.unpause = function () {
            currentMediaElement.play();
        };

        self.seek = function (position) {

            changeStream(position);

        };

        self.mute = function () {

            if (currentMediaElement) {
                currentMediaElement.volume = 0;
            }
        };

        self.unmute = function () {
            if (currentMediaElement) {
                currentMediaElement.volume = volumeSlider.val();
            }
        };

        self.toggleMute = function () {

            if (currentMediaElement) {
                currentMediaElement.volume = currentMediaElement.volume ? 0 : volumeSlider.val();
            }
        };

        self.volumeDown = function () {

            if (currentMediaElement) {
                currentMediaElement.volume = Math.max(currentMediaElement.volume - .02, 0);

                volumeSlider.val(currentMediaElement.volume).slider('refresh');
            }
        };

        self.volumeUp = function () {

            if (currentMediaElement) {
                currentMediaElement.volume = Math.min(currentMediaElement.volume + .02, 1);

                volumeSlider.val(currentMediaElement.volume).slider('refresh');
            }
        };

        self.stop = function () {

            var elem = currentMediaElement;

            elem.pause();

            $(elem).off('ended.playnext').on('ended', function () {

                $(this).remove();
                elem.src = "";
                currentMediaElement = null;

            }).trigger('ended');

            $('#nowPlayingBar').hide();

            if (isFullScreen()) {
                exitFullScreen();
            }
        };

        self.isPlaying = function () {
            return currentMediaElement;
        };

        function repositionPlayer() {
            var $v = $(".itemVideo");
            // Reset top/left to handle window resizing
            $v.css({ "top": "50%", "left": "50%" });
            var w = $v.width();
            var h = $v.height();
            $v.css({ "margin-top": (h / 2) * -1, "margin-left": (w / 2) * -1 });
        };

        function hideFlyout(flyout) {

            flyout.hide().empty();

            $(document.body).off("mousedown.hidesearchhints");
        }

        function showFlyout(flyout, button) {

            $(document.body).off("mousedown.mediaflyout").on("mousedown.mediaflyout", function (e) {

                var elem = $(e.target);

                var flyoutId = flyout[0].id;
                var safeItems = button + ',#' + flyoutId;

                if (!elem.is(safeItems) && !elem.parents(safeItems).length) {
                    hideFlyout(flyout);
                }

            });

            flyout.show();
        }

        function getChaptersFlyoutHtml(item) {

            var html = '';

            var currentTicks = getCurrentTicks();

            var chapters = item.Chapters || [];

            for (var i = 0, length = chapters.length; i < length; i++) {

                var chapter = chapters[i];

                var isSelected = false;

                if (currentTicks >= chapter.StartPositionTicks) {

                    var nextChapter = chapters[i + 1];

                    isSelected = !nextChapter || currentTicks < nextChapter.StartPositionTicks;
                }

                if (isSelected) {
                    html += '<div data-positionticks="' + chapter.StartPositionTicks + '" class="mediaFlyoutOption selectedMediaFlyoutOption">';
                } else {
                    html += '<div data-positionticks="' + chapter.StartPositionTicks + '" class="mediaFlyoutOption">';
                }

                var imgUrl;

                if (chapter.ImageTag) {

                    imgUrl = ApiClient.getImageUrl(item.Id, {
                        maxwidth: 200,
                        tag: chapter.ImageTag,
                        type: "Chapter",
                        index: i
                    });

                } else {
                    imgUrl = "css/images/media/chapterflyout.png";
                }

                html += '<img class="mediaFlyoutOptionImage" src="' + imgUrl + '" />';

                html += '<div class="mediaFlyoutOptionContent">';

                var name = chapter.Name || "Chapter " + (i + 1);

                html += '<div class="mediaFlyoutOptionName">' + name + '</div>';
                html += '<div class="mediaFlyoutOptionSecondaryText">' + Dashboard.getDisplayTime(chapter.StartPositionTicks) + '</div>';

                html += '</div>';

                html += "</div>";
            }

            return html;
        }

        function getAudioTracksHtml(item, cultures) {

            var streams = item.MediaStreams.filter(function (i) {
                return i.Type == "Audio";
            });

            var currentIndex = getParameterByName('AudioStreamIndex', currentMediaElement.currentSrc);

            var html = '';

            for (var i = 0, length = streams.length; i < length; i++) {

                var stream = streams[i];

                if (stream.Index == currentIndex) {
                    html += '<div data-index="' + stream.Index + '" class="mediaFlyoutOption selectedMediaFlyoutOption">';
                } else {
                    html += '<div data-index="' + stream.Index + '" class="mediaFlyoutOption">';
                }

                html += '<img class="mediaFlyoutOptionImage" src="css/images/media/audioflyout.png" />';

                html += '<div class="mediaFlyoutOptionContent">';

                var language = null;

                if (stream.Language && stream.Language != "und") {

                    var culture = cultures.filter(function (current) {
                        return current.ThreeLetterISOLanguageName.toLowerCase() == stream.Language.toLowerCase();
                    });

                    if (culture.length) {
                        language = culture[0].DisplayName;
                    }
                }

                html += '<div class="mediaFlyoutOptionName">' + (language || stream.Language || 'Unknown language') + '</div>';

                var options = [];

                if (stream.Codec) {
                    options.push(stream.Codec);
                }
                if (stream.Profile) {
                    options.push(stream.Profile);
                }

                if (stream.BitRate) {
                    options.push((Math.floor(stream.BitRate / 1000)) + ' kbps');
                }

                if (stream.Channels) {
                    options.push(stream.Channels + ' ch');
                }

                if (options.length) {
                    html += '<div class="mediaFlyoutOptionSecondaryText">' + options.join('&nbsp;&#149;&nbsp;') + '</div>';
                }

                options = [];

                if (stream.IsDefault) {
                    options.push('Default');
                }
                if (stream.IsForced) {
                    options.push('Forced');
                }

                if (options.length) {
                    html += '<div class="mediaFlyoutOptionSecondaryText">' + options.join('&nbsp;&#149;&nbsp;') + '</div>';
                }

                html += "</div>";

                html += "</div>";
            }

            html += '<div style="padding: 5px;"><a data-role="button" data-icon="gear" href="usersettings.html?userid=' + Dashboard.getCurrentUserId() + '" data-mini="true" data-theme="a">Preferences</a></div>';

            return html;
        }

        function getSubtitleTracksHtml(item, cultures) {

            var streams = item.MediaStreams.filter(function (i) {
                return i.Type == "Subtitle";
            });

            var currentIndex = getParameterByName('SubtitleStreamIndex', currentMediaElement.currentSrc) || -1;

            var html = '';

            streams.unshift({
                Index: -1,
                Language: "Off"
            });

            for (var i = 0, length = streams.length; i < length; i++) {

                var stream = streams[i];

                if (stream.Index == currentIndex) {
                    html += '<div data-index="' + stream.Index + '" class="mediaFlyoutOption selectedMediaFlyoutOption">';
                } else {
                    html += '<div data-index="' + stream.Index + '" class="mediaFlyoutOption">';
                }

                if (stream.Index != -1) {
                    html += '<img class="mediaFlyoutOptionImage" src="css/images/media/subtitleflyout.png" />';
                } else {
                    html += '<div class="mediaFlyoutOptionImage"></div>';
                }

                html += '<div class="mediaFlyoutOptionContent">';

                var language = null;
                var options = [];

                if (stream.Language == "Off") {
                    language = "Off";
                    options.push('&nbsp;');
                }
                else if (stream.Language && stream.Language != "und") {

                    var culture = cultures.filter(function (current) {
                        return current.ThreeLetterISOLanguageName.toLowerCase() == stream.Language.toLowerCase();
                    });

                    if (culture.length) {
                        language = culture[0].DisplayName;
                    }
                }

                html += '<div class="mediaFlyoutOptionName">' + (language || 'Unknown language') + '</div>';

                if (stream.Codec) {
                    options.push(stream.Codec);
                }

                if (options.length) {
                    html += '<div class="mediaFlyoutOptionSecondaryText">' + options.join('&nbsp;&#149;&nbsp;') + '</div>';
                }

                options = [];

                if (stream.IsDefault) {
                    options.push('Default');
                }
                if (stream.IsForced) {
                    options.push('Forced');
                }
                if (stream.IsExternal) {
                    options.push('External');
                }

                if (options.length) {
                    html += '<div class="mediaFlyoutOptionSecondaryText">' + options.join('&nbsp;&#149;&nbsp;') + '</div>';
                }

                html += "</div>";

                html += "</div>";
            }

            html += '<div style="padding: 5px;"><a data-role="button" data-icon="gear" href="usersettings.html?userid=' + Dashboard.getCurrentUserId() + '" data-mini="true" data-theme="a">Preferences</a></div>';

            return html;
        }

        function getQualityFlyoutHtml(item) {

            var html = '';

            var currentSrc = currentMediaElement.currentSrc.toLowerCase();
            var isStatic = currentSrc.indexOf('static=true') != -1;

            var transcodingExtension = getTranscodingExtension();

            var currentAudioStreamIndex = getParameterByName('AudioStreamIndex', currentMediaElement.currentSrc);

            var options = getVideoQualityOptions(item, currentAudioStreamIndex, transcodingExtension);

            if (isStatic) {
                options[0].name = "Direct";
            }

            for (var i = 0, length = options.length; i < length; i++) {

                var option = options[i];

                var cssClass = "mediaFlyoutOption";

                if (option.selected) {
                    cssClass += " selectedMediaFlyoutOption";
                }

                html += '<div data-maxwidth="' + option.maxWidth + '" data-bitrate="' + option.bitrate + '" class="' + cssClass + '">';

                html += '<div class="mediaFlyoutOptionContent">';

                html += '<div class="mediaFlyoutOptionName" style="padding:.5em;">' + option.name + '</div>';

                html += "</div>";

                html += "</div>";
            }

            return html;
        }

        self.showAudioTracksFlyout = function () {

            var flyout = $('#audioTracksFlyout');

            if (!flyout.is(':visible')) {

                culturesPromise = culturesPromise || ApiClient.getCultures();

                culturesPromise.done(function (cultures) {

                    showFlyout(flyout, '#audioTracksButton');

                    flyout.html(getAudioTracksHtml(currentItem, cultures)).trigger('create').scrollTop(0);
                });
            }
        };

        self.showChaptersFlyout = function () {

            var flyout = $('#chaptersFlyout');

            if (!flyout.is(':visible')) {

                showFlyout(flyout, '#chaptersButton');

                flyout.html(getChaptersFlyoutHtml(currentItem)).scrollTop(0);
            }
        };

        self.showQualityFlyout = function () {

            var flyout = $('#qualityFlyout');

            if (!flyout.is(':visible')) {

                showFlyout(flyout, '#qualityButton');

                flyout.html(getQualityFlyoutHtml(currentItem)).scrollTop(0);
            }
        };

        self.showSubtitleMenu = function () {

            var flyout = $('#subtitleFlyout');

            if (!flyout.is(':visible')) {

                culturesPromise = culturesPromise || ApiClient.getCultures();

                culturesPromise.done(function (cultures) {

                    showFlyout(flyout, '#subtitleButton');

                    flyout.html(getSubtitleTracksHtml(currentItem, cultures)).trigger('create').scrollTop(0);
                });

            }
        };

        self.showSendMediaMenu = function () {

            RemoteControl.showMenuForItem({
                item: currentItem
            });

        };
    }

    window.MediaPlayer = new mediaPlayer();

})(document, setTimeout, clearTimeout, screen, localStorage, $, setInterval, window);<|MERGE_RESOLUTION|>--- conflicted
+++ resolved
@@ -823,15 +823,6 @@
                 $('#fullscreenButton', nowPlayingBar).show();
             }
 
-<<<<<<< HEAD
-            if (isFullScreen() == false) {
-                repositionPlayer();
-            }
-
-            var channelsButton = $('#channelsButton', nowPlayingBar).hide();
-
-=======
->>>>>>> f57cde89
             var videoElement = $("video", nowPlayingBar);
 
             var initialVolume = localStorage.getItem("volume") || 0.5;
