{
  "name": "iron-icons",
<<<<<<< HEAD
  "version": "1.1.0",
=======
  "version": "1.1.1",
>>>>>>> ef011e74
  "description": "A set of icons for use with iron-icon",
  "authors": [
    "The Polymer Authors"
  ],
  "keywords": [
    "web-components",
    "polymer",
    "icon"
  ],
  "main": "iron-icons.html",
  "private": true,
  "repository": {
    "type": "git",
    "url": "git://github.com/PolymerElements/iron-icons"
  },
  "license": "http://polymer.github.io/LICENSE.txt",
  "homepage": "https://github.com/PolymerElements/paper-icons",
  "dependencies": {
    "iron-icon": "polymerelements/iron-icon#^1.0.0",
    "iron-iconset-svg": "polymerelements/iron-iconset-svg#^1.0.0",
    "polymer": "Polymer/polymer#^1.0.0"
  },
  "devDependencies": {
    "paper-styles": "polymerelements/paper-styles#^1.0.2",
    "iron-component-page": "polymerelements/iron-component-page#1.0.0",
    "iron-flex-layout": "polymerelements/iron-flex-layout#^1.0.0",
    "iron-meta": "polymerelements/iron-meta#^1.0.0",
    "webcomponentsjs": "webcomponents/webcomponentsjs#^0.7.0"
  },
  "ignore": [
    "util",
    "update-icons.sh"
  ],
<<<<<<< HEAD
  "_release": "1.1.0",
  "_resolution": {
    "type": "version",
    "tag": "v1.1.0",
    "commit": "623d8dae77cd8658ce1f6834b30a4f3f6e2100ea"
=======
  "_release": "1.1.1",
  "_resolution": {
    "type": "version",
    "tag": "v1.1.1",
    "commit": "77a8e0190d6c481d8b5df0495fa484928880ea53"
>>>>>>> ef011e74
  },
  "_source": "git://github.com/PolymerElements/iron-icons.git",
  "_target": "^1.0.0",
  "_originalSource": "PolymerElements/iron-icons"
}<|MERGE_RESOLUTION|>--- conflicted
+++ resolved
@@ -1,10 +1,6 @@
 {
   "name": "iron-icons",
-<<<<<<< HEAD
-  "version": "1.1.0",
-=======
   "version": "1.1.1",
->>>>>>> ef011e74
   "description": "A set of icons for use with iron-icon",
   "authors": [
     "The Polymer Authors"
@@ -38,19 +34,11 @@
     "util",
     "update-icons.sh"
   ],
-<<<<<<< HEAD
-  "_release": "1.1.0",
-  "_resolution": {
-    "type": "version",
-    "tag": "v1.1.0",
-    "commit": "623d8dae77cd8658ce1f6834b30a4f3f6e2100ea"
-=======
   "_release": "1.1.1",
   "_resolution": {
     "type": "version",
     "tag": "v1.1.1",
     "commit": "77a8e0190d6c481d8b5df0495fa484928880ea53"
->>>>>>> ef011e74
   },
   "_source": "git://github.com/PolymerElements/iron-icons.git",
   "_target": "^1.0.0",
