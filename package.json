--- conflicted
+++ resolved
@@ -251,12 +251,9 @@
           "src/scripts/imagehelper.js",
           "src/scripts/inputManager.js",
           "src/scripts/keyboardNavigation.js",
-<<<<<<< HEAD
           "src/scripts/libraryMenu.js",
-=======
           "src/scripts/libraryBrowser.js",
           "src/scripts/multiDownload.js",
->>>>>>> 6f1fc1e4
           "src/scripts/playlists.js",
           "src/scripts/settings/appSettings.js",
           "src/scripts/settings/userSettings.js",
