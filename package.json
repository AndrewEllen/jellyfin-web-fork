{
  "name": "jellyfin-web",
  "version": "10.9.0",
  "description": "Web interface for Jellyfin",
  "repository": "https://github.com/jellyfin/jellyfin-web",
  "license": "GPL-2.0-or-later",
  "devDependencies": {
    "@babel/core": "7.21.0",
    "@babel/eslint-parser": "7.19.1",
    "@babel/eslint-plugin": "7.19.1",
    "@babel/plugin-proposal-class-properties": "7.18.6",
    "@babel/plugin-proposal-private-methods": "7.18.6",
    "@babel/plugin-transform-modules-umd": "7.18.6",
    "@babel/preset-env": "7.20.2",
    "@babel/preset-react": "7.18.6",
    "@babel/preset-typescript": "7.21.0",
    "@types/escape-html": "1.0.2",
    "@types/loadable__component": "5.13.4",
    "@types/lodash-es": "4.17.6",
    "@types/react": "17.0.53",
    "@types/react-dom": "17.0.19",
    "@typescript-eslint/eslint-plugin": "5.54.1",
    "@typescript-eslint/parser": "5.54.1",
    "@uupaa/dynamic-import-polyfill": "1.0.2",
    "autoprefixer": "10.4.13",
    "babel-loader": "9.1.2",
    "babel-plugin-dynamic-import-polyfill": "1.0.0",
    "clean-webpack-plugin": "4.0.0",
    "confusing-browser-globals": "1.0.11",
    "copy-webpack-plugin": "11.0.0",
    "cross-env": "7.0.3",
    "css-loader": "6.7.3",
    "cssnano": "5.1.15",
    "es-check": "7.1.0",
    "eslint": "8.35.0",
    "eslint-plugin-compat": "4.1.2",
    "eslint-plugin-eslint-comments": "3.2.0",
    "eslint-plugin-import": "2.27.5",
    "eslint-plugin-jsx-a11y": "6.7.1",
    "eslint-plugin-promise": "6.1.1",
    "eslint-plugin-react": "7.32.2",
    "eslint-plugin-react-hooks": "4.6.0",
    "eslint-plugin-sonarjs": "0.18.0",
    "expose-loader": "4.0.0",
    "html-loader": "4.2.0",
    "html-webpack-plugin": "5.5.0",
    "mini-css-extract-plugin": "2.7.2",
    "postcss": "8.4.21",
    "postcss-loader": "7.0.2",
    "postcss-preset-env": "8.0.1",
    "postcss-scss": "4.0.6",
    "sass": "1.58.3",
    "sass-loader": "13.2.0",
    "source-map-loader": "4.0.1",
    "style-loader": "3.3.1",
    "stylelint": "15.2.0",
    "stylelint-config-rational-order": "0.1.2",
    "stylelint-no-browser-hacks": "1.2.1",
    "stylelint-order": "6.0.3",
    "stylelint-scss": "4.4.0",
    "ts-loader": "9.4.2",
    "typescript": "4.9.5",
    "webpack": "5.75.0",
    "webpack-cli": "5.0.1",
    "webpack-dev-server": "4.11.1",
    "webpack-merge": "5.8.0",
    "workbox-webpack-plugin": "6.5.4",
    "worker-loader": "3.0.8"
  },
  "dependencies": {
    "@fontsource/noto-sans": "4.5.11",
    "@fontsource/noto-sans-hk": "4.5.12",
    "@fontsource/noto-sans-jp": "4.5.12",
    "@fontsource/noto-sans-kr": "4.5.12",
    "@fontsource/noto-sans-sc": "4.5.12",
    "@fontsource/noto-sans-tc": "4.5.12",
    "@jellyfin/sdk": "unstable",
    "@loadable/component": "5.15.3",
    "blurhash": "2.0.5",
    "classlist.js": "https://github.com/eligrey/classList.js/archive/1.2.20180112.tar.gz",
    "classnames": "2.3.2",
    "core-js": "3.29.0",
    "date-fns": "2.29.3",
    "dompurify": "3.0.1",
    "epubjs": "0.4.2",
    "escape-html": "1.0.3",
    "fast-text-encoding": "1.0.6",
    "flv.js": "1.6.2",
    "headroom.js": "0.12.0",
    "history": "5.3.0",
    "hls.js": "1.3.4",
    "intersection-observer": "0.12.2",
    "jassub": "1.5.3",
    "jellyfin-apiclient": "1.10.0",
    "jquery": "3.6.3",
    "jstree": "3.3.15",
    "libarchive.js": "1.3.0",
    "lodash-es": "4.17.21",
    "marked": "4.2.12",
    "material-design-icons-iconfont": "6.7.0",
    "native-promise-only": "0.8.1",
    "pdfjs-dist": "2.16.105",
    "react": "17.0.2",
    "react-dom": "17.0.2",
    "react-router-dom": "6.8.2",
    "resize-observer-polyfill": "1.5.1",
    "screenfull": "6.0.2",
    "sortablejs": "1.15.0",
    "swiper": "8.4.7",
    "webcomponents.js": "0.7.24",
    "whatwg-fetch": "3.6.2",
    "workbox-core": "6.5.4",
    "workbox-precaching": "6.5.4"
  },
  "browserslist": [
    "last 2 Firefox versions",
    "last 2 Chrome versions",
    "last 2 ChromeAndroid versions",
    "last 2 Safari versions",
    "iOS > 10",
    "last 2 Edge versions",
    "Chrome 27",
    "Chrome 38",
    "Chrome 47",
    "Chrome 53",
    "Chrome 56",
    "Chrome 63",
    "Edge 18",
    "Firefox ESR"
  ],
  "scripts": {
    "start": "npm run serve",
    "serve": "webpack serve --config webpack.dev.js",
<<<<<<< HEAD
    "prepare": "node ./scripts/prepare.js",
    "build:development": "cross-env NODE_OPTIONS=\"--max_old_space_size=6144\" webpack --config webpack.dev.js",
    "build:production": "cross-env NODE_ENV=\"production\" NODE_OPTIONS=\"--max_old_space_size=6144\" webpack --config webpack.prod.js",
=======
    "build:development": "webpack --config webpack.dev.js",
    "build:production": "cross-env NODE_ENV=\"production\" webpack --config webpack.prod.js",
>>>>>>> 641a7c09
    "build:check": "tsc --noEmit",
    "escheck": "es-check",
    "lint": "eslint \"./\"",
    "stylelint": "npm run stylelint:css && npm run stylelint:scss",
    "stylelint:css": "stylelint \"src/**/*.css\"",
    "stylelint:scss": "stylelint --config=\".stylelintrc.scss.json\" \"src/**/*.scss\""
  },
  "engines": {
    "node": ">=16.13.1",
    "npm": ">=8.1.2",
    "yarn": "YARN NO LONGER USED - use npm instead."
  }
}<|MERGE_RESOLUTION|>--- conflicted
+++ resolved
@@ -131,14 +131,8 @@
   "scripts": {
     "start": "npm run serve",
     "serve": "webpack serve --config webpack.dev.js",
-<<<<<<< HEAD
-    "prepare": "node ./scripts/prepare.js",
     "build:development": "cross-env NODE_OPTIONS=\"--max_old_space_size=6144\" webpack --config webpack.dev.js",
     "build:production": "cross-env NODE_ENV=\"production\" NODE_OPTIONS=\"--max_old_space_size=6144\" webpack --config webpack.prod.js",
-=======
-    "build:development": "webpack --config webpack.dev.js",
-    "build:production": "cross-env NODE_ENV=\"production\" webpack --config webpack.prod.js",
->>>>>>> 641a7c09
     "build:check": "tsc --noEmit",
     "escheck": "es-check",
     "lint": "eslint \"./\"",
