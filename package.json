--- conflicted
+++ resolved
@@ -95,11 +95,8 @@
           "src/components/alert.js",
           "src/components/alphaPicker/alphaPicker.js",
           "src/components/appFooter/appFooter.js",
-<<<<<<< HEAD
+          "src/components/apphost.js",
           "src/components/appRouter.js",
-=======
-          "src/components/apphost.js",
->>>>>>> e88139b9
           "src/components/autoFocuser.js",
           "src/components/backdrop/backdrop.js",
           "src/components/cardbuilder/cardBuilder.js",
