{
  "name": "jellyfin-web",
  "version": "0.0.0",
  "description": "Web interface for Jellyfin",
  "repository": "https://github.com/jellyfin/jellyfin-web",
  "license": "GPL-2.0-or-later",
  "devDependencies": {
    "@babel/core": "^7.10.2",
    "@babel/plugin-proposal-class-properties": "^7.10.1",
    "@babel/plugin-proposal-private-methods": "^7.10.1",
    "@babel/plugin-transform-modules-amd": "^7.9.6",
    "@babel/polyfill": "^7.8.7",
    "@babel/preset-env": "^7.10.2",
    "autoprefixer": "^9.8.0",
    "babel-eslint": "^11.0.0-beta.2",
    "babel-loader": "^8.0.6",
    "browser-sync": "^2.26.7",
    "copy-webpack-plugin": "^5.1.1",
    "css-loader": "^3.4.2",
    "cssnano": "^4.1.10",
    "del": "^5.1.0",
    "eslint": "^6.8.0",
    "eslint-plugin-compat": "^3.5.1",
    "eslint-plugin-eslint-comments": "^3.2.0",
    "eslint-plugin-import": "^2.21.1",
    "eslint-plugin-promise": "^4.2.1",
    "file-loader": "^6.0.0",
    "gulp": "^4.0.2",
    "gulp-babel": "^8.0.0",
    "gulp-cli": "^2.3.0",
    "gulp-concat": "^2.6.1",
    "gulp-htmlmin": "^5.0.1",
    "gulp-if": "^3.0.0",
    "gulp-imagemin": "^7.1.0",
    "gulp-inject": "^5.0.5",
    "gulp-mode": "^1.0.2",
    "gulp-postcss": "^8.0.0",
    "gulp-sass": "^4.0.2",
    "gulp-sourcemaps": "^2.6.5",
    "gulp-terser": "^1.2.0",
    "html-webpack-plugin": "^4.3.0",
    "lazypipe": "^1.0.2",
    "node-sass": "^4.13.1",
    "postcss-loader": "^3.0.0",
    "postcss-preset-env": "^6.7.0",
    "style-loader": "^1.1.3",
    "stylelint": "^13.6.0",
    "stylelint-config-rational-order": "^0.1.2",
    "stylelint-no-browser-hacks": "^1.2.1",
    "stylelint-order": "^4.1.0",
    "webpack": "^4.41.5",
    "webpack-merge": "^4.2.2",
    "webpack-stream": "^5.2.1"
  },
  "dependencies": {
    "alameda": "^1.4.0",
    "blurhash": "^1.1.3",
    "classlist.js": "https://github.com/eligrey/classList.js/archive/1.2.20180112.tar.gz",
    "core-js": "^3.6.5",
    "date-fns": "^2.14.0",
    "document-register-element": "^1.14.3",
    "epubjs": "^0.3.85",
    "fast-text-encoding": "^1.0.1",
    "flv.js": "^1.5.0",
    "headroom.js": "^0.11.0",
    "hls.js": "^0.13.1",
    "howler": "^2.2.0",
    "intersection-observer": "^0.10.0",
    "jellyfin-apiclient": "^1.2.2",
    "jellyfin-noto": "https://github.com/jellyfin/jellyfin-noto",
    "jquery": "^3.5.1",
    "jstree": "^3.3.7",
    "libass-wasm": "https://github.com/jellyfin/JavascriptSubtitlesOctopus#4.0.0-jf-smarttv",
    "material-design-icons-iconfont": "^5.0.1",
    "native-promise-only": "^0.8.0-a",
    "page": "^1.11.6",
    "query-string": "^6.13.0",
    "resize-observer-polyfill": "^1.5.1",
    "screenfull": "^5.0.2",
    "shaka-player": "^2.5.12",
    "sortablejs": "^1.10.2",
    "swiper": "^5.4.2",
    "webcomponents.js": "^0.7.24",
    "whatwg-fetch": "^3.0.0"
  },
  "babel": {
    "presets": [
      "@babel/preset-env"
    ],
    "overrides": [
      {
        "test": [
          "src/components/accessSchedule/accessSchedule.js",
          "src/components/actionSheet/actionSheet.js",
          "src/components/autoFocuser.js",
          "src/components/cardbuilder/cardBuilder.js",
          "src/components/cardbuilder/chaptercardbuilder.js",
          "src/components/cardbuilder/peoplecardbuilder.js",
          "src/components/images/imageLoader.js",
          "src/components/indicators/indicators.js",
          "src/components/lazyLoader/lazyLoaderIntersectionObserver.js",
          "src/components/playback/brightnessosd.js",
          "src/components/playback/mediasession.js",
          "src/components/playback/nowplayinghelper.js",
          "src/components/playback/playbackorientation.js",
          "src/components/playback/playerSelectionMenu.js",
          "src/components/playback/playersettingsmenu.js",
          "src/components/playback/playmethodhelper.js",
          "src/components/playback/remotecontrolautoplay.js",
          "src/components/playback/volumeosd.js",
          "src/components/playmenu.js",
          "src/components/sanatizefilename.js",
          "src/components/scrollManager.js",
<<<<<<< HEAD
          "src/components/syncplay/groupSelectionMenu.js",
          "src/components/syncplay/playbackPermissionManager.js",
          "src/components/syncplay/syncPlayManager.js",
          "src/components/syncplay/timeSyncManager.js",
          "src/controllers/dashboard/logs.js",
=======
          "src/components/syncPlay/groupSelectionMenu.js",
          "src/components/syncPlay/playbackPermissionManager.js",
          "src/components/syncPlay/syncPlayManager.js",
          "src/components/syncPlay/timeSyncManager.js",
>>>>>>> 331dfbff
          "src/plugins/bookPlayer/plugin.js",
          "src/plugins/bookPlayer/tableOfContents.js",
          "src/plugins/photoPlayer/plugin.js",
          "src/scripts/deleteHelper.js",
          "src/scripts/dfnshelper.js",
          "src/scripts/dom.js",
          "src/scripts/fileDownloader.js",
          "src/scripts/filesystem.js",
          "src/scripts/imagehelper.js",
          "src/scripts/inputManager.js",
          "src/plugins/backdropScreensaver/plugin.js",
          "src/components/filterdialog/filterdialog.js",
          "src/components/fetchhelper.js",
          "src/scripts/keyboardNavigation.js",
          "src/scripts/settings/appSettings.js",
          "src/scripts/settings/userSettings.js",
          "src/scripts/settings/webSettings.js"
        ],
        "plugins": [
          "@babel/plugin-transform-modules-amd",
          "@babel/plugin-proposal-class-properties",
          "@babel/plugin-proposal-private-methods"
        ]
      }
    ]
  },
  "browserslist": [
    "last 2 Firefox versions",
    "last 2 Chrome versions",
    "last 2 ChromeAndroid versions",
    "last 2 Safari versions",
    "last 2 iOS versions",
    "last 2 Edge versions",
    "Chrome 27",
    "Chrome 38",
    "Chrome 47",
    "Chrome 53",
    "Chrome 56",
    "Chrome 63",
    "Firefox ESR"
  ],
  "scripts": {
    "serve": "gulp serve --development",
    "prepare": "gulp --production",
    "build:development": "gulp --development",
    "build:production": "gulp --production",
    "lint": "eslint \".\"",
    "stylelint": "stylelint \"src/**/*.css\""
  }
}<|MERGE_RESOLUTION|>--- conflicted
+++ resolved
@@ -111,18 +111,11 @@
           "src/components/playmenu.js",
           "src/components/sanatizefilename.js",
           "src/components/scrollManager.js",
-<<<<<<< HEAD
-          "src/components/syncplay/groupSelectionMenu.js",
-          "src/components/syncplay/playbackPermissionManager.js",
-          "src/components/syncplay/syncPlayManager.js",
-          "src/components/syncplay/timeSyncManager.js",
-          "src/controllers/dashboard/logs.js",
-=======
           "src/components/syncPlay/groupSelectionMenu.js",
           "src/components/syncPlay/playbackPermissionManager.js",
           "src/components/syncPlay/syncPlayManager.js",
           "src/components/syncPlay/timeSyncManager.js",
->>>>>>> 331dfbff
+          "src/controllers/dashboard/logs.js",
           "src/plugins/bookPlayer/plugin.js",
           "src/plugins/bookPlayer/tableOfContents.js",
           "src/plugins/photoPlayer/plugin.js",
