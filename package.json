{
  "name": "jellyfin-web",
  "version": "0.0.0",
  "description": "Web interface for Jellyfin",
  "repository": "https://github.com/jellyfin/jellyfin-web",
  "license": "GPL-2.0-or-later",
  "devDependencies": {
    "@babel/core": "^7.10.5",
    "@babel/plugin-proposal-class-properties": "^7.10.1",
    "@babel/plugin-proposal-private-methods": "^7.10.1",
    "@babel/plugin-transform-modules-amd": "^7.10.5",
    "@babel/polyfill": "^7.8.7",
    "@babel/preset-env": "^7.10.3",
    "autoprefixer": "^9.8.5",
    "babel-eslint": "^11.0.0-beta.2",
    "babel-loader": "^8.0.6",
    "browser-sync": "^2.26.10",
    "copy-webpack-plugin": "^5.1.1",
    "css-loader": "^3.6.0",
    "cssnano": "^4.1.10",
    "del": "^5.1.0",
    "eslint": "^6.8.0",
    "eslint-plugin-compat": "^3.5.1",
    "eslint-plugin-eslint-comments": "^3.2.0",
    "eslint-plugin-import": "^2.21.2",
    "eslint-plugin-promise": "^4.2.1",
    "file-loader": "^6.0.0",
    "gulp": "^4.0.2",
    "gulp-babel": "^8.0.0",
    "gulp-cli": "^2.3.0",
    "gulp-concat": "^2.6.1",
    "gulp-htmlmin": "^5.0.1",
    "gulp-if": "^3.0.0",
    "gulp-imagemin": "^7.1.0",
    "gulp-inject": "^5.0.5",
    "gulp-mode": "^1.0.2",
    "gulp-postcss": "^8.0.0",
    "gulp-sass": "^4.0.2",
    "gulp-sourcemaps": "^2.6.5",
    "gulp-terser": "^1.2.1",
    "html-webpack-plugin": "^4.3.0",
    "lazypipe": "^1.0.2",
    "node-sass": "^4.13.1",
    "postcss-loader": "^3.0.0",
    "postcss-preset-env": "^6.7.0",
    "style-loader": "^1.1.3",
    "stylelint": "^13.6.1",
    "stylelint-config-rational-order": "^0.1.2",
    "stylelint-no-browser-hacks": "^1.2.1",
    "stylelint-order": "^4.1.0",
    "webpack": "^4.44.0",
    "webpack-merge": "^4.2.2",
    "webpack-stream": "^5.2.1"
  },
  "dependencies": {
    "alameda": "^1.4.0",
    "blurhash": "^1.1.3",
    "classlist.js": "https://github.com/eligrey/classList.js/archive/1.2.20180112.tar.gz",
    "core-js": "^3.6.5",
    "date-fns": "^2.15.0",
    "epubjs": "^0.3.85",
    "fast-text-encoding": "^1.0.3",
    "flv.js": "^1.5.0",
    "headroom.js": "^0.11.0",
    "hls.js": "^0.14.5",
    "howler": "^2.2.0",
    "intersection-observer": "^0.11.0",
    "jellyfin-apiclient": "^1.4.1",
    "jellyfin-noto": "https://github.com/jellyfin/jellyfin-noto",
    "jquery": "^3.5.1",
    "jstree": "^3.3.10",
    "libass-wasm": "https://github.com/jellyfin/JavascriptSubtitlesOctopus#4.0.0-jf-smarttv",
    "material-design-icons-iconfont": "^5.0.1",
    "native-promise-only": "^0.8.0-a",
    "page": "^1.11.6",
    "query-string": "^6.13.1",
    "resize-observer-polyfill": "^1.5.1",
    "screenfull": "^5.0.2",
    "shaka-player": "^2.5.13",
    "sortablejs": "^1.10.2",
    "swiper": "^5.4.5",
    "webcomponents.js": "^0.7.24",
    "whatwg-fetch": "^3.2.0"
  },
  "babel": {
    "presets": [
      "@babel/preset-env"
    ],
    "overrides": [
      {
        "test": [
          "src/components/accessSchedule/accessSchedule.js",
          "src/components/actionSheet/actionSheet.js",
          "src/components/activitylog.js",
          "src/components/alert.js",
          "src/components/alphaPicker/alphaPicker.js",
          "src/components/appFooter/appFooter.js",
          "src/components/autoFocuser.js",
          "src/components/backdrop/backdrop.js",
          "src/components/cardbuilder/cardBuilder.js",
          "src/components/cardbuilder/chaptercardbuilder.js",
          "src/components/cardbuilder/peoplecardbuilder.js",
          "src/components/channelMapper/channelMapper.js",
          "src/components/collectionEditor/collectionEditor.js",
          "src/components/confirm/confirm.js",
          "src/components/dialog/dialog.js",
          "src/components/dialogHelper/dialogHelper.js",
          "src/components/directorybrowser/directorybrowser.js",
          "src/components/displaySettings/displaySettings.js",
          "src/components/fetchhelper.js",
          "src/components/filterdialog/filterdialog.js",
          "src/components/groupedcards.js",
          "src/components/homeScreenSettings/homeScreenSettings.js",
          "src/components/homesections/homesections.js",
          "src/components/htmlMediaHelper.js",
          "src/components/imageOptionsEditor/imageOptionsEditor.js",
          "src/components/images/imageLoader.js",
          "src/components/imageUploader/imageUploader.js",
          "src/components/indicators/indicators.js",
          "src/components/itemContextMenu.js",
          "src/components/itemidentifier/itemidentifier.js",
          "src/components/itemMediaInfo/itemMediaInfo.js",
          "src/components/lazyLoader/lazyLoaderIntersectionObserver.js",
          "src/components/libraryoptionseditor/libraryoptionseditor.js",
          "src/components/listview/listview.js",
          "src/components/maintabsmanager.js",
          "src/components/mediainfo/mediainfo.js",
          "src/components/mediaLibraryCreator/mediaLibraryCreator.js",
          "src/components/mediaLibraryEditor/mediaLibraryEditor.js",
          "src/components/metadataEditor/metadataEditor.js",
          "src/components/metadataEditor/personEditor.js",
          "src/components/multiSelect/multiSelect.js",
          "src/components/nowPlayingBar/nowPlayingBar.js",
          "src/components/playback/brightnessosd.js",
          "src/components/playback/mediasession.js",
          "src/components/playback/nowplayinghelper.js",
          "src/components/playback/playbackorientation.js",
          "src/components/playback/playerSelectionMenu.js",
          "src/components/playback/playersettingsmenu.js",
          "src/components/playback/playmethodhelper.js",
          "src/components/playback/remotecontrolautoplay.js",
          "src/components/playback/volumeosd.js",
          "src/components/playbackSettings/playbackSettings.js",
          "src/components/playerstats/playerstats.js",
          "src/components/playlisteditor/playlisteditor.js",
          "src/components/playmenu.js",
          "src/components/prompt/prompt.js",
          "src/components/sanatizefilename.js",
          "src/components/scrollManager.js",
<<<<<<< HEAD
          "src/plugins/htmlVideoPlayer/plugin.js",
=======
          "src/components/search/searchfields.js",
          "src/components/search/searchresults.js",
          "src/components/settingshelper.js",
          "src/components/shortcuts.js",
          "src/components/subtitlesettings/subtitleappearancehelper.js",
          "src/components/subtitlesettings/subtitlesettings.js",
>>>>>>> feaabb6d
          "src/components/syncPlay/groupSelectionMenu.js",
          "src/components/syncPlay/playbackPermissionManager.js",
          "src/components/syncPlay/syncPlayManager.js",
          "src/components/syncPlay/timeSyncManager.js",
          "src/controllers/auth/addserver.js",
          "src/controllers/auth/forgotpassword.js",
          "src/controllers/auth/forgotpasswordpin.js",
          "src/controllers/auth/login.js",
          "src/controllers/auth/selectserver.js",
          "src/controllers/dashboard/apikeys.js",
          "src/controllers/dashboard/dashboard.js",
          "src/controllers/dashboard/devices/device.js",
          "src/controllers/dashboard/devices/devices.js",
          "src/controllers/dashboard/dlna/profile.js",
          "src/controllers/dashboard/dlna/profiles.js",
          "src/controllers/dashboard/dlna/settings.js",
          "src/controllers/dashboard/encodingsettings.js",
          "src/controllers/dashboard/general.js",
          "src/controllers/dashboard/librarydisplay.js",
          "src/controllers/dashboard/logs.js",
          "src/controllers/dashboard/mediaLibrary.js",
          "src/controllers/dashboard/metadataImages.js",
          "src/controllers/dashboard/metadatanfo.js",
          "src/controllers/dashboard/networking.js",
          "src/controllers/dashboard/playback.js",
          "src/controllers/dashboard/plugins/repositories.js",
          "src/controllers/dashboard/scheduledtasks/scheduledtask.js",
          "src/controllers/dashboard/scheduledtasks/scheduledtasks.js",
          "src/controllers/dashboard/serveractivity.js",
          "src/controllers/dashboard/streaming.js",
          "src/controllers/dashboard/users/useredit.js",
          "src/controllers/dashboard/users/userlibraryaccess.js",
          "src/controllers/dashboard/users/usernew.js",
          "src/controllers/dashboard/users/userparentalcontrol.js",
          "src/controllers/dashboard/users/userpasswordpage.js",
          "src/controllers/dashboard/users/userprofilespage.js",
          "src/controllers/playback/nowplaying.js",
          "src/controllers/playback/videoosd.js",
          "src/controllers/searchpage.js",
          "src/controllers/shows/episodes.js",
          "src/controllers/shows/tvgenres.js",
          "src/controllers/shows/tvlatest.js",
          "src/controllers/shows/tvrecommended.js",
          "src/controllers/shows/tvshows.js",
          "src/controllers/shows/tvstudios.js",
          "src/controllers/shows/tvupcoming.js",
          "src/controllers/user/display.js",
          "src/controllers/user/home.js",
          "src/controllers/user/menu.js",
          "src/controllers/user/playback.js",
          "src/controllers/user/profile.js",
          "src/controllers/user/subtitles.js",
          "src/controllers/user/subtitles.js",
          "src/controllers/wizard/finish.js",
          "src/controllers/wizard/remoteaccess.js",
          "src/controllers/wizard/settings.js",
          "src/controllers/wizard/start.js",
          "src/controllers/wizard/user.js",
          "src/elements/emby-button/emby-button.js",
          "src/elements/emby-button/paper-icon-button-light.js",
          "src/elements/emby-checkbox/emby-checkbox.js",
          "src/elements/emby-collapse/emby-collapse.js",
          "src/elements/emby-input/emby-input.js",
          "src/elements/emby-itemrefreshindicator/emby-itemrefreshindicator.js",
          "src/elements/emby-itemscontainer/emby-itemscontainer.js",
          "src/elements/emby-playstatebutton/emby-playstatebutton.js",
          "src/elements/emby-programcell/emby-programcell.js",
          "src/elements/emby-progressbar/emby-progressbar.js",
          "src/elements/emby-progressring/emby-progressring.js",
          "src/elements/emby-radio/emby-radio.js",
          "src/elements/emby-ratingbutton/emby-ratingbutton.js",
          "src/elements/emby-scrollbuttons/emby-scrollbuttons.js",
          "src/elements/emby-scroller/emby-scroller.js",
          "src/elements/emby-select/emby-select.js",
          "src/elements/emby-slider/emby-slider.js",
          "src/elements/emby-tabs/emby-tabs.js",
          "src/elements/emby-textarea/emby-textarea.js",
          "src/elements/emby-toggle/emby-toggle.js",
          "src/plugins/backdropScreensaver/plugin.js",
          "src/plugins/bookPlayer/plugin.js",
          "src/plugins/bookPlayer/tableOfContents.js",
          "src/plugins/photoPlayer/plugin.js",
          "src/plugins/youtubePlayer/plugin.js",
          "src/scripts/alphanumericshortcuts.js",
          "src/scripts/autoBackdrops.js",
          "src/scripts/datetime.js",
          "src/scripts/deleteHelper.js",
          "src/scripts/dfnshelper.js",
          "src/scripts/dom.js",
          "src/scripts/editorsidebar.js",
          "src/scripts/fileDownloader.js",
          "src/scripts/filesystem.js",
          "src/scripts/globalize.js",
          "src/scripts/imagehelper.js",
          "src/scripts/inputManager.js",
          "src/scripts/keyboardNavigation.js",
          "src/scripts/playlists.js",
          "src/scripts/settings/appSettings.js",
          "src/scripts/settings/userSettings.js",
          "src/scripts/settings/webSettings.js",
          "src/scripts/taskbutton.js",
          "src/scripts/themeLoader.js",
          "src/scripts/touchHelper.js"
        ],
        "plugins": [
          "@babel/plugin-transform-modules-amd",
          "@babel/plugin-proposal-class-properties",
          "@babel/plugin-proposal-private-methods"
        ]
      }
    ]
  },
  "browserslist": [
    "last 2 Firefox versions",
    "last 2 Chrome versions",
    "last 2 ChromeAndroid versions",
    "last 2 Safari versions",
    "last 2 iOS versions",
    "last 2 Edge versions",
    "Chrome 27",
    "Chrome 38",
    "Chrome 47",
    "Chrome 53",
    "Chrome 56",
    "Chrome 63",
    "Firefox ESR"
  ],
  "scripts": {
    "serve": "gulp serve --development",
    "prepare": "gulp --production",
    "build:development": "gulp --development",
    "build:production": "gulp --production",
    "build:standalone": "gulp standalone --development",
    "lint": "eslint \".\"",
    "stylelint": "stylelint \"src/**/*.css\""
  }
}<|MERGE_RESOLUTION|>--- conflicted
+++ resolved
@@ -147,16 +147,13 @@
           "src/components/prompt/prompt.js",
           "src/components/sanatizefilename.js",
           "src/components/scrollManager.js",
-<<<<<<< HEAD
           "src/plugins/htmlVideoPlayer/plugin.js",
-=======
           "src/components/search/searchfields.js",
           "src/components/search/searchresults.js",
           "src/components/settingshelper.js",
           "src/components/shortcuts.js",
           "src/components/subtitlesettings/subtitleappearancehelper.js",
           "src/components/subtitlesettings/subtitlesettings.js",
->>>>>>> feaabb6d
           "src/components/syncPlay/groupSelectionMenu.js",
           "src/components/syncPlay/playbackPermissionManager.js",
           "src/components/syncPlay/syncPlayManager.js",
