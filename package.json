{
  "name": "jellyfin-web",
  "version": "0.0.0",
  "description": "Web interface for Jellyfin",
  "repository": "https://github.com/jellyfin/jellyfin-web",
  "license": "GPL-2.0-or-later",
  "devDependencies": {
    "@babel/core": "^7.11.1",
    "@babel/eslint-parser": "^7.11.0",
    "@babel/eslint-plugin": "^7.11.0",
    "@babel/plugin-proposal-class-properties": "^7.10.1",
    "@babel/plugin-proposal-private-methods": "^7.10.1",
    "@babel/plugin-transform-modules-amd": "^7.10.5",
    "@babel/polyfill": "^7.8.7",
    "@babel/preset-env": "^7.11.0",
    "autoprefixer": "^9.8.6",
    "babel-loader": "^8.0.6",
    "browser-sync": "^2.26.12",
    "copy-webpack-plugin": "^5.1.1",
    "css-loader": "^4.2.0",
    "cssnano": "^4.1.10",
    "del": "^5.1.0",
    "eslint": "^7.6.0",
    "eslint-plugin-compat": "^3.5.1",
    "eslint-plugin-eslint-comments": "^3.2.0",
    "eslint-plugin-import": "^2.21.2",
    "eslint-plugin-promise": "^4.2.1",
    "file-loader": "^6.0.0",
    "gulp": "^4.0.2",
    "gulp-babel": "^8.0.0",
    "gulp-cli": "^2.3.0",
    "gulp-concat": "^2.6.1",
    "gulp-htmlmin": "^5.0.1",
    "gulp-if": "^3.0.0",
    "gulp-imagemin": "^7.1.0",
    "gulp-inject": "^5.0.5",
    "gulp-mode": "^1.0.2",
    "gulp-postcss": "^8.0.0",
    "gulp-sass": "^4.0.2",
    "gulp-sourcemaps": "^2.6.5",
    "gulp-terser": "^1.3.2",
    "html-webpack-plugin": "^4.3.0",
    "lazypipe": "^1.0.2",
    "node-sass": "^4.13.1",
    "postcss-loader": "^3.0.0",
    "postcss-preset-env": "^6.7.0",
    "style-loader": "^1.1.3",
    "stylelint": "^13.6.1",
    "stylelint-config-rational-order": "^0.1.2",
    "stylelint-no-browser-hacks": "^1.2.1",
    "stylelint-order": "^4.1.0",
    "webpack": "^4.44.1",
    "webpack-merge": "^4.2.2",
    "webpack-stream": "^5.2.1"
  },
  "dependencies": {
    "alameda": "^1.4.0",
    "blurhash": "^1.1.3",
    "classlist.js": "https://github.com/eligrey/classList.js/archive/1.2.20180112.tar.gz",
    "core-js": "^3.6.5",
    "date-fns": "^2.15.0",
    "epubjs": "^0.3.85",
    "fast-text-encoding": "^1.0.3",
    "flv.js": "^1.5.0",
    "headroom.js": "^0.11.0",
    "hls.js": "^0.14.7",
    "howler": "^2.2.0",
    "intersection-observer": "^0.11.0",
    "jellyfin-apiclient": "^1.4.1",
    "jellyfin-noto": "https://github.com/jellyfin/jellyfin-noto",
    "jquery": "^3.5.1",
    "jstree": "^3.3.10",
    "libass-wasm": "https://github.com/jellyfin/JavascriptSubtitlesOctopus#4.0.0-jf-smarttv",
    "material-design-icons-iconfont": "^5.0.1",
    "native-promise-only": "^0.8.0-a",
    "page": "^1.11.6",
    "query-string": "^6.13.1",
    "resize-observer-polyfill": "^1.5.1",
    "screenfull": "^5.0.2",
    "sortablejs": "^1.10.2",
    "swiper": "^5.4.5",
    "webcomponents.js": "^0.7.24",
    "whatwg-fetch": "^3.3.1"
  },
  "babel": {
    "presets": [
      "@babel/preset-env"
    ],
    "overrides": [
      {
        "test": [
          "src/components/accessSchedule/accessSchedule.js",
          "src/components/actionSheet/actionSheet.js",
          "src/components/activitylog.js",
          "src/components/alert.js",
          "src/components/alphaPicker/alphaPicker.js",
          "src/components/appFooter/appFooter.js",
          "src/components/autoFocuser.js",
          "src/components/backdrop/backdrop.js",
          "src/components/cardbuilder/cardBuilder.js",
          "src/components/cardbuilder/chaptercardbuilder.js",
          "src/components/cardbuilder/peoplecardbuilder.js",
          "src/components/channelMapper/channelMapper.js",
          "src/components/collectionEditor/collectionEditor.js",
          "src/components/confirm/confirm.js",
          "src/components/dialog/dialog.js",
          "src/components/dialogHelper/dialogHelper.js",
          "src/components/directorybrowser/directorybrowser.js",
          "src/components/displaySettings/displaySettings.js",
          "src/components/favoriteitems.js",
          "src/components/fetchhelper.js",
          "src/components/filterdialog/filterdialog.js",
          "src/components/focusManager.js",
          "src/components/groupedcards.js",
          "src/components/homeScreenSettings/homeScreenSettings.js",
          "src/components/homesections/homesections.js",
          "src/components/htmlMediaHelper.js",
          "src/components/imageOptionsEditor/imageOptionsEditor.js",
          "src/components/images/imageLoader.js",
          "src/components/imageDownloader/imageDownloader.js",
          "src/components/imageeditor/imageeditor.js",
          "src/components/imageUploader/imageUploader.js",
          "src/components/indicators/indicators.js",
          "src/components/itemContextMenu.js",
          "src/components/itemHelper.js",
          "src/components/itemidentifier/itemidentifier.js",
          "src/components/itemMediaInfo/itemMediaInfo.js",
          "src/components/lazyLoader/lazyLoaderIntersectionObserver.js",
          "src/components/libraryoptionseditor/libraryoptionseditor.js",
          "src/components/listview/listview.js",
          "src/components/loading/loading.js",
          "src/components/maintabsmanager.js",
          "src/components/mediainfo/mediainfo.js",
          "src/components/mediaLibraryCreator/mediaLibraryCreator.js",
          "src/components/mediaLibraryEditor/mediaLibraryEditor.js",
          "src/components/metadataEditor/metadataEditor.js",
          "src/components/metadataEditor/personEditor.js",
          "src/components/multiSelect/multiSelect.js",
          "src/components/nowPlayingBar/nowPlayingBar.js",
          "src/components/playback/brightnessosd.js",
          "src/components/playback/mediasession.js",
          "src/components/playback/nowplayinghelper.js",
          "src/components/playback/playbackorientation.js",
          "src/components/playback/playbackmanager.js",
          "src/components/playback/playerSelectionMenu.js",
          "src/components/playback/playersettingsmenu.js",
          "src/components/playback/playmethodhelper.js",
          "src/components/playback/playqueuemanager.js",
          "src/components/playback/remotecontrolautoplay.js",
          "src/components/playback/volumeosd.js",
          "src/components/playbackSettings/playbackSettings.js",
          "src/components/playerstats/playerstats.js",
          "src/components/playlisteditor/playlisteditor.js",
          "src/components/playmenu.js",
          "src/components/prompt/prompt.js",
<<<<<<< HEAD
          "src/components/recordingcreator/recordingbutton.js",
          "src/components/recordingcreator/recordingcreator.js",
=======
          "src/components/recordingcreator/seriesrecordingeditor.js",
          "src/components/recordingcreator/recordinghelper.js",
>>>>>>> 949c60b9
          "src/components/refreshdialog/refreshdialog.js",
          "src/components/sanatizefilename.js",
          "src/components/scrollManager.js",
          "src/plugins/htmlVideoPlayer/plugin.js",
          "src/components/search/searchfields.js",
          "src/components/search/searchresults.js",
          "src/components/settingshelper.js",
          "src/components/shortcuts.js",
          "src/components/subtitlesettings/subtitleappearancehelper.js",
          "src/components/subtitlesettings/subtitlesettings.js",
          "src/components/syncPlay/groupSelectionMenu.js",
          "src/components/syncPlay/playbackPermissionManager.js",
          "src/components/syncPlay/syncPlayManager.js",
          "src/components/syncPlay/timeSyncManager.js",
          "src/components/tvproviders/schedulesdirect.js",
          "src/components/tvproviders/xmltv.js",
          "src/components/toast/toast.js",
          "src/components/upnextdialog/upnextdialog.js",
          "src/components/viewContainer.js",
          "src/components/castSenderApi.js",
          "src/controllers/session/addServer/index.js",
          "src/controllers/session/forgotPassword/index.js",
          "src/controllers/session/redeemPassword/index.js",
          "src/controllers/session/login/index.js",
          "src/controllers/session/selectServer/index.js",
          "src/controllers/dashboard/apikeys.js",
          "src/controllers/dashboard/dashboard.js",
          "src/controllers/dashboard/devices/device.js",
          "src/controllers/dashboard/devices/devices.js",
          "src/controllers/dashboard/dlna/profile.js",
          "src/controllers/dashboard/dlna/profiles.js",
          "src/controllers/dashboard/dlna/settings.js",
          "src/controllers/dashboard/encodingsettings.js",
          "src/controllers/dashboard/general.js",
          "src/controllers/dashboard/librarydisplay.js",
          "src/controllers/dashboard/logs.js",
          "src/controllers/music/musicalbums.js",
          "src/controllers/music/musicartists.js",
          "src/controllers/music/musicgenres.js",
          "src/controllers/music/musicplaylists.js",
          "src/controllers/music/musicrecommended.js",
          "src/controllers/music/songs.js",
          "src/controllers/dashboard/mediaLibrary.js",
          "src/controllers/dashboard/metadataImages.js",
          "src/controllers/dashboard/metadatanfo.js",
          "src/controllers/dashboard/networking.js",
          "src/controllers/dashboard/notifications/notification.js",
          "src/controllers/dashboard/notifications/notifications.js",
          "src/controllers/dashboard/playback.js",
          "src/controllers/dashboard/plugins/repositories/index.js",
          "src/controllers/dashboard/scheduledtasks/scheduledtask.js",
          "src/controllers/dashboard/scheduledtasks/scheduledtasks.js",
          "src/controllers/dashboard/serveractivity.js",
          "src/controllers/dashboard/streaming.js",
          "src/controllers/dashboard/users/useredit.js",
          "src/controllers/dashboard/users/userlibraryaccess.js",
          "src/controllers/dashboard/users/usernew.js",
          "src/controllers/dashboard/users/userparentalcontrol.js",
          "src/controllers/dashboard/users/userpasswordpage.js",
          "src/controllers/dashboard/users/userprofilespage.js",
          "src/controllers/edititemmetadata.js",
          "src/controllers/favorites.js",
          "src/controllers/hometab.js",
          "src/controllers/playback/nowplaying.js",
          "src/controllers/playback/videoosd.js",
          "src/controllers/itemDetails/index.js",
          "src/controllers/playback/queue/index.js",
          "src/controllers/playback/video/index.js",
          "src/controllers/searchpage.js",
          "src/controllers/livetvtuner.js",
          "src/controllers/livetvstatus.js",
          "src/controllers/livetvguideprovider.js",
          "src/controllers/livetvsettings.js",
          "src/controllers/livetv/livetvrecordings.js",
          "src/controllers/livetv/livetvschedule.js",
          "src/controllers/livetv/livetvseriestimers.js",
          "src/controllers/livetv/livetvchannels.js",
          "src/controllers/shows/episodes.js",
          "src/controllers/shows/tvgenres.js",
          "src/controllers/shows/tvlatest.js",
          "src/controllers/shows/tvrecommended.js",
          "src/controllers/shows/tvshows.js",
          "src/controllers/shows/tvstudios.js",
          "src/controllers/shows/tvupcoming.js",
          "src/controllers/user/display/index.js",
          "src/controllers/user/home/index.js",
          "src/controllers/user/menu/index.js",
          "src/controllers/user/playback/index.js",
          "src/controllers/user/profile/index.js",
          "src/controllers/user/subtitles/index.js",
          "src/controllers/wizard/finish/index.js",
          "src/controllers/wizard/remote/index.js",
          "src/controllers/wizard/settings/index.js",
          "src/controllers/wizard/start/index.js",
          "src/controllers/wizard/user/index.js",
          "src/elements/emby-button/emby-button.js",
          "src/elements/emby-button/paper-icon-button-light.js",
          "src/elements/emby-checkbox/emby-checkbox.js",
          "src/elements/emby-collapse/emby-collapse.js",
          "src/elements/emby-input/emby-input.js",
          "src/elements/emby-itemrefreshindicator/emby-itemrefreshindicator.js",
          "src/elements/emby-itemscontainer/emby-itemscontainer.js",
          "src/elements/emby-playstatebutton/emby-playstatebutton.js",
          "src/elements/emby-programcell/emby-programcell.js",
          "src/elements/emby-progressbar/emby-progressbar.js",
          "src/elements/emby-progressring/emby-progressring.js",
          "src/elements/emby-radio/emby-radio.js",
          "src/elements/emby-ratingbutton/emby-ratingbutton.js",
          "src/elements/emby-scrollbuttons/emby-scrollbuttons.js",
          "src/elements/emby-scroller/emby-scroller.js",
          "src/elements/emby-select/emby-select.js",
          "src/elements/emby-slider/emby-slider.js",
          "src/elements/emby-tabs/emby-tabs.js",
          "src/elements/emby-textarea/emby-textarea.js",
          "src/elements/emby-toggle/emby-toggle.js",
          "src/plugins/backdropScreensaver/plugin.js",
          "src/plugins/bookPlayer/plugin.js",
          "src/plugins/bookPlayer/tableOfContents.js",
          "src/plugins/photoPlayer/plugin.js",
          "src/plugins/youtubePlayer/plugin.js",
          "src/scripts/alphanumericshortcuts.js",
          "src/scripts/autoBackdrops.js",
          "src/scripts/browser.js",
          "src/scripts/datetime.js",
          "src/scripts/deleteHelper.js",
          "src/scripts/dfnshelper.js",
          "src/scripts/dom.js",
          "src/scripts/editorsidebar.js",
          "src/scripts/fileDownloader.js",
          "src/scripts/filesystem.js",
          "src/scripts/globalize.js",
          "src/scripts/imagehelper.js",
          "src/scripts/inputManager.js",
          "src/scripts/autoThemes.js",
          "src/scripts/themeManager.js",
          "src/scripts/keyboardNavigation.js",
          "src/scripts/libraryBrowser.js",
          "src/scripts/mouseManager.js",
          "src/scripts/multiDownload.js",
          "src/scripts/playlists.js",
          "src/scripts/routes.js",
          "src/scripts/settings/appSettings.js",
          "src/scripts/settings/userSettings.js",
          "src/scripts/settings/webSettings.js",
          "src/scripts/taskbutton.js",
          "src/scripts/themeLoader.js",
          "src/scripts/touchHelper.js"
        ],
        "plugins": [
          "@babel/plugin-transform-modules-amd",
          "@babel/plugin-proposal-class-properties",
          "@babel/plugin-proposal-private-methods"
        ]
      }
    ]
  },
  "browserslist": [
    "last 2 Firefox versions",
    "last 2 Chrome versions",
    "last 2 ChromeAndroid versions",
    "last 2 Safari versions",
    "iOS > 10",
    "last 2 Edge versions",
    "Chrome 27",
    "Chrome 38",
    "Chrome 47",
    "Chrome 53",
    "Chrome 56",
    "Chrome 63",
    "Edge 18",
    "Firefox ESR"
  ],
  "scripts": {
    "start": "yarn serve",
    "serve": "gulp serve --development",
    "prepare": "gulp --production",
    "build:development": "gulp --development",
    "build:production": "gulp --production",
    "build:standalone": "gulp standalone --development",
    "lint": "eslint \".\"",
    "stylelint": "stylelint \"src/**/*.css\""
  }
}<|MERGE_RESOLUTION|>--- conflicted
+++ resolved
@@ -153,13 +153,10 @@
           "src/components/playlisteditor/playlisteditor.js",
           "src/components/playmenu.js",
           "src/components/prompt/prompt.js",
-<<<<<<< HEAD
           "src/components/recordingcreator/recordingbutton.js",
           "src/components/recordingcreator/recordingcreator.js",
-=======
           "src/components/recordingcreator/seriesrecordingeditor.js",
           "src/components/recordingcreator/recordinghelper.js",
->>>>>>> 949c60b9
           "src/components/refreshdialog/refreshdialog.js",
           "src/components/sanatizefilename.js",
           "src/components/scrollManager.js",
